--- conflicted
+++ resolved
@@ -8,14 +8,11 @@
 
 mainGoal(complies_to_statutory_residence_test(_Individual), "Determine if a person is a UK resident for tax purposes").
 
-<<<<<<< HEAD
-=======
 
 uk_tax_year_for_date(Date,Year,Start,End) :-
     reasoner:uk_tax_year(Date,Year,Start,End). % explicit module qualifier needed
 
 
->>>>>>> d5c53a5f
 example('Chris Feb 12 - 2A',[
 /*
 Determine if Alex was a UK residence for tax purposes for the tax year 6 Apr 2018 – 5 Apr 2019
