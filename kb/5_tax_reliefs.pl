--- conflicted
+++ resolved
@@ -144,19 +144,11 @@
 
 the security is trading in some recognised growth market at a time
     if the security is trading in a market at the time
-<<<<<<< HEAD
-    and the market is an RGM market at the time as defined at 'https://www.gov.uk/hmrc-internal-manuals/stamp-taxes-shares-manual/stsm041330'.
-
-the security is listed on some recognised stock exchange at a time
-    if the security is listed on a stock exchange at the time
-    and the stock exchange is a recognised stock exchange at the time as defined at 'https://www.gov.uk/government/publications/recognised-stock-exchanges-definition-legislation-and-tables/recognised-stock-exchanges-definition-legislation-and-tables-of-recognised-exchanges'.
-=======
     and the market is an RGM market at the time as defined at \"https://www.gov.uk/hmrc-internal-manuals/stamp-taxes-shares-manual/stsm041330\".
 
 the security is listed on some recognised stock exchange at a time
     if the security is listed on a stock exchange at the time
     and the stock exchange is a recognised stock exchange at the time as defined at \"https://www.gov.uk/government/publications/recognised-stock-exchanges-definition-legislation-and-tables/recognised-stock-exchanges-definition-legislation-and-tables-of-recognised-exchanges\".
->>>>>>> 3400bef7
 
 
 A transfer is a transfer exempt
