/* le_input: a prolog module with predicates to translate from an 
extended version of Logical English into the Prolog or Taxlog
programming languages.   

Copyright [2021] Initial copyright holders by country: 
LodgeIT (AU), AORA Law (UK), Bob Kowalski (UK), Miguel Calejo (PT), Jacinto Dávila (VE)

Licensed under the Apache License, Version 2.0 (the "License");
you may not use this file except in compliance with the License.
You may obtain a copy of the License at

   http://www.apache.org/licenses/LICENSE-2.0

Unless required by applicable law or agreed to in writing, software
distributed under the License is distributed on an "AS IS" BASIS,
WITHOUT WARRANTIES OR CONDITIONS OF ANY KIND, either express or implied.
See the License for the specific language governing permissions and
limitations under the License.

Main predicate: text_to_logic(String to be translated, Translation)

Main DCG nonterminal: document(Translation)

See at the end the predicate le_taxlog_translate to be used from SWISH

It assumes an entry with the following structure. One of these expressions:

the meta predicates are:
the predicates are:
the templates are:
the timeless predicates are:
the event predicates are:
the fluents are:
the time-varying predicates are:

followed by the declarations of all the corresponding predicates mentioned in the 
knowledge base. 

Each declarations define a template with the variables and other words required to
describe a relevant relation. It is a comma separated list of templates which ends
with a period. 

After that period, one of the following statement introduces the knowledge base:

the knowledge base includes: 
the knowledge base <Name> includes: 

And it is followed by the rules and facts written in Logical English syntax. 
Each rule must end with a period. 

Indentation is used to organize the and/or list of conditions by strict
observance of one condition per line with a level of indentation that 
corresponds to each operator and corresponding conditions. 

Similarly, there may be sections for scenarios and queries, like:

--
scenario test2 is:
   borrower pays an amount to lender on 2015-06-01T00:00:00. 
--

and

--
query one is:
for which event:
 the small business restructure rollover applies to the event.

query two is:
 which tax payer is a party of which event.

query three is:
 A first time is after a second time
 and the second time is immediately before the first time.
--

 which can then be used on the new command interface of LE on SWISH
(e.g. answer/1 and others querying predicates):

? answer("query one with scenario test"). 

*/

:- module(le_input, 
    [document/3, le_taxlog_translate/4, 
<<<<<<< HEAD
    %op(1000,xfx,user:and),  % to support querying
=======
    op(1000,xfy,user:and),  % to support querying
>>>>>>> 92d90631
    op(800,fx,user:resolve), % to support querying
    op(800,fx,user:answer), % to support querying
    op(850,xfx,user:with), % to support querying
    op(800,fx,user:show), % to support querying
    op(850,xfx,user:of), % to support querying
    dictionary/3, meta_dictionary/3
    ]).
:- use_module('./tokenize/prolog/tokenize.pl').
:- use_module(library(pengines)).
:- use_module('reasoner.pl').
:- thread_local text_size/1, error_notice/4, dict/3, meta_dict/3, example/2, 
                last_nl_parsed/1, kbname/1, happens/2, initiates/3, terminates/3, is_type/1,
                predicates/1, events/1, fluents/1, metapredicates/1, parsed/0.  
:- discontiguous statement/3, declaration/4, example/2. 

% Main clause: text_to_logic(+String,-Clauses) is det
% Errors are added to error_notice 
% text_to_logic/2
text_to_logic(String_, Translation) :-
    % hack to ensure a newline at the end, for the sake of error reporting:
    ((sub_atom(String_,_,1,0,NL), memberchk(NL,['\n','\r']) ) -> String=String_ ; atom_concat(String_,'\n',String)),
    tokenize(String, Tokens, [cased(true), spaces(true), numbers(false)]),
    retractall(last_nl_parsed(_)), asserta(last_nl_parsed(1)), % preparing line counting
    unpack_tokens(Tokens, UTokens), 
    clean_comments(UTokens, CTokens), !, 
    phrase(document(Translation), CTokens). 
    %( phrase(document(Translation), CTokens) -> 
    %    ( print_message(informational, "Translation: ~w"-[Translation]) )
    %;   ( print_message(informational, "Translation failed: "-[]), Translation=[], fail)). 

% document/3 (or document/1 in dcg)
document(Translation, In, Rest) :- 
    (parsed -> retract(parsed); true), 
    phrase(header(Settings), In, AfterHeader), !, %print_message(informational, "Declarations completed: ~w"-[Settings]), 
    phrase(content(Content), AfterHeader, Rest), 
    append(Settings, Content, Translation), !,  
    assertz(parsed). 

% header parses all the declarations and assert them into memory to be invoked by the rules. 
% header/3
header(Settings, In, Next) :-
    length(In, TextSize), % after comments were removed
    ( phrase(settings(DictEntries, Settings_), In, Next) -> 
        ( member(target(_), Settings_) -> Settings1 = Settings_ ; Settings1 = [target(taxlog)|Settings_] )  % taxlog as default
    ; (DictEntries = [], Settings1 = [target(taxlog)] ) ), % taxlog as default
    Settings = [query(null, true), example(null, [])|Settings1], % a hack to stop the loop when query is empty
    RulesforErrors = % rules for errors that have been statically added
      [(text_size(TextSize))|Settings], % is text_size being used? % asserting the Settings too! predicates, events and fluents
    order_templates(DictEntries, OrderedEntries), 
    process_types_dict(OrderedEntries, Types), 
    %print_message(informational, Types),
    append(OrderedEntries, RulesforErrors, SomeRules),
    append(SomeRules, Types, MRules), 
    assertall(MRules), !. % asserting contextual information
header(_, Rest, _) :- 
    asserterror('LE error in the header ', Rest), 
    fail.

% Experimental rules for processing types:
process_types_dict(Dictionary, Type_entries) :- trace, 
    findall(Word, 
    (   (member(dict([_|GoalElements], Types, _), Dictionary);
        member(meta_dict([_|GoalElements], Types, _), Dictionary)), 
        member((_Name-Type), Types), 
        process_types_or_names([Type], GoalElements, Types, TypeWords),
        concat_atom(TypeWords, '_', Word), Word\=''), Templates), 
    setof(is_type(Ty), member(Ty, Templates), Type_entries).

% Experimental rules for reordering of templates
% order_templates/2
order_templates(NonOrdered, Ordered) :-
	predsort(compare_templates, NonOrdered, Ordered).

compare_templates(<, meta_dict(_,_,_), dict(_,_,_)). 

compare_templates(=, dict(_,_,T1), dict(_,_,T2)) :- T1 =@= T2. 
compare_templates(<, dict(_,_,T1), dict(_,_,T2)) :- length(T1, N1), length(T2, N2), N1>N2. 
compare_templates(<, dict(_,_,T1), dict(_,_,T2)) :- length(T1, N), length(T2, N), template_before(T1, T2).  

compare_templates(>, Dict1, Dict2) :- not(compare_templates(=, Dict1, Dict2)), not(compare_templates(<, Dict1, Dict2)). 

compare_templates(=, meta_dict(_,_,T1), meta_dict(_,_,T2)) :- T1 =@= T2. 
compare_templates(<, meta_dict(_,_,T1), meta_dict(_,_,T2)) :- length(T1, N1), length(T2, N2), N1>N2. 
compare_templates(<, meta_dict(_,_,T1), meta_dict(_,_,T2)) :- length(T1, N), length(T2, N), template_before(T1, T2).  

template_before([H1], [H2]) :- H1 =@= H2. 
template_before([H1|_R1], [H2|_R2]) :- nonvar(H1), var(H2).
template_before([H1|_R1], [H2|_R2]) :- H1 @> H2. 
template_before([H1|R1], [H2|R2]) :- H1=@=H2, template_before(R1, R2). 


/* --------------------------------------------------------- LE DCGs */
% settings/2 or /4
settings(AllR, AllS) --> 
    spaces_or_newlines(_), declaration(Rules,Setting), settings(RRules, RS), 
    {append(Setting, RS, AllS), append(Rules, RRules, AllR)}, !.
settings([], [], Stay, Stay) :-
    ( phrase(rules_previous(_), Stay, _) ; 
      phrase(scenario_, Stay, _)  ;  
      phrase(query_, Stay, _) ), !.  
    % settings ending with the start of the knowledge base or scenarios or queries. 
settings(_, _, Rest, _) :- 
    asserterror('LE error in the declarations ', Rest), 
    fail.
settings([], [], Stay, Stay).

% content structure: cuts added to avoid search loop
% content/1 or /3
content(T) --> %{print_message(informational, "going for KB:"-[])},  
    spaces_or_newlines(_), rules_previous(Kbname), %{print_message(informational, "KBName: ~w"-[Kbname])}, 
    kbase_content(S),  %{print_message(informational, "KB: ~w"-[S])}, 
    content(R), 
    {append([kbname(Kbname)|S], R, T)}, !.
content(T) --> %{print_message(informational, "going for scenario:"-[])},
    spaces_or_newlines(_), scenario_content(S), !, %{print_message(informational, "scenario: ~w"-[S])},
    content(R), 
    {append(S, R, T)}, !.
content(T) --> %{print_message(informational, "going for query:"-[])},
    spaces_or_newlines(_), query_content(S), !, content(R), 
    {append(S, R, T)}, !.
content([]) --> 
    spaces_or_newlines(_), []. 
content(_, Rest, _) :- 
    asserterror('LE error in the content ', Rest), 
    fail.

% kbase_content/1 or /3
kbase_content(T) --> 
    spaces_or_newlines(_),  statement(S),  kbase_content(R),
    {append(S, R, T)}, !. 
kbase_content([]) --> 
    spaces_or_newlines(_), [].
kbase_content(_, Rest, _) :- 
    asserterror('LE error in a knowledge base ', Rest), 
    fail.

% declaration/2 or /4
% target
declaration([], [target(Language)]) --> % one word description for the language: prolog, taxlog
    spaces(_), [the], spaces(_), [target], spaces(_), [language], spaces(_), [is], spaces(_), colon_or_not_, 
    spaces(_), [Language], spaces(_), period, !.
% meta predicates
declaration(Rules, [metapredicates(MetaTemplates)]) -->
    meta_predicate_previous, list_of_meta_predicates_decl(Rules, MetaTemplates), !.
%timeless 
declaration(Rules, [predicates(Templates)]) -->
    predicate_previous, list_of_predicates_decl(Rules, Templates), !.
%events
declaration(Rules, [events(EventTypes)]) -->
    event_predicate_previous, list_of_predicates_decl(Rules, EventTypes), !.
%time varying
declaration(Rules, [fluents(Fluents)]) -->
    fluent_predicate_previous, list_of_predicates_decl(Rules, Fluents), !.
%
declaration(_, _, Rest, _) :- 
    asserterror('LE error in a declaration ', Rest), 
    fail.

colon_or_not_ --> [':'], spaces(_).
colon_or_not_ --> []. 

meta_predicate_previous --> 
    spaces(_), [the], spaces(_), [metapredicates], spaces(_), [are], spaces(_), [':'], spaces_or_newlines(_).
meta_predicate_previous --> 
    spaces(_), [the], spaces(_), [meta], spaces(_), [predicates], spaces(_), [are], spaces(_), [':'], spaces_or_newlines(_).
meta_predicate_previous --> 
    spaces(_), [the], spaces(_), [meta], spaces(_), ['-'], spaces(_), [predicates], spaces(_), [are], spaces(_), [':'], spaces_or_newlines(_).

predicate_previous --> 
    spaces(_), [the], spaces(_), [predicates], spaces(_), [are], spaces(_), [':'], spaces_or_newlines(_).
predicate_previous --> 
    spaces(_), [the], spaces(_), [templates], spaces(_), [are], spaces(_), [':'], spaces_or_newlines(_).
predicate_previous --> 
    spaces(_), [the], spaces(_), [timeless], spaces(_), [predicates], spaces(_), [are], spaces(_), [':'], spaces_or_newlines(_).

event_predicate_previous --> 
    spaces(_), [the], spaces(_), [event], spaces(_), [predicates], spaces(_), [are], spaces(_), [':'], spaces_or_newlines(_).

fluent_predicate_previous --> 
    spaces(_), [the], spaces(_), [fluents], spaces(_), [are], spaces(_), [':'], spaces_or_newlines(_).
fluent_predicate_previous --> 
    spaces(_), [the], spaces(_), [time], ['-'], [varying], spaces(_), [predicates], spaces(_), [are], spaces(_), [':'], spaces_or_newlines(_).

% at least one predicate declaration required
list_of_predicates_decl([], []) --> spaces_or_newlines(_), next_section, !. 
list_of_predicates_decl([Ru|Rin], [F|Rout]) --> spaces_or_newlines(_), predicate_decl(Ru,F), comma_or_period, list_of_predicates_decl(Rin, Rout), !.
list_of_predicates_decl(_, _, Rest, _) :- 
    asserterror('LE error found in a declaration ', Rest), 
    fail.

% at least one predicate declaration required
list_of_meta_predicates_decl([], []) --> spaces_or_newlines(_), next_section, !. 
list_of_meta_predicates_decl([Ru|Rin], [F|Rout]) --> 
    spaces_or_newlines(_), meta_predicate_decl(Ru,F), comma_or_period, list_of_meta_predicates_decl(Rin, Rout).
list_of_meta_predicates_decl(_, _, Rest, _) :- 
    asserterror('LE error found in the declaration of a meta template ', Rest), 
    fail.

% next_section/2
% a hack to avoid superflous searches  format(string(Mess), "~w", [StopHere]), print_message(informational, Message), 
next_section(StopHere, StopHere)  :-
    phrase(meta_predicate_previous, StopHere, _), !. % format(string(Message), "Next meta predicates", []), print_message(informational, Message).

next_section(StopHere, StopHere)  :-
    phrase(predicate_previous, StopHere, _), !. % format(string(Message), "Next predicates", []), print_message(informational, Message).

next_section(StopHere, StopHere)  :-
    phrase(event_predicate_previous, StopHere, _), !. % format(string(Message), "Next ecent predicates", []), print_message(informational, Message).

next_section(StopHere, StopHere)  :-
    phrase(fluent_predicate_previous, StopHere, _), !. % format(string(Message), "Next fluents", []), print_message(informational, Message).

next_section(StopHere, StopHere)  :-
    phrase(rules_previous(_), StopHere, _), !. % format(string(Message), "Next knowledge base", []), print_message(informational, Message).

next_section(StopHere, StopHere)  :-
    phrase(scenario_, StopHere, _), !. % format(string(Message), "Next scenario", []), print_message(informational, Message).

next_section(StopHere, StopHere)  :-
    phrase(query_, StopHere, _).  % format(string(Message), "Next query", []), print_message(informational, Message).

% predicate_decl/2
predicate_decl(dict([Predicate|Arguments],TypesAndNames, Template), Relation) -->
    spaces(_), template_decl(RawTemplate), 
    {build_template(RawTemplate, Predicate, Arguments, TypesAndNames, Template),
     Relation =.. [Predicate|Arguments]}, !.
% we are using this resource of the last clause to record the error and its details
% not very useful with loops, of course. 
% error clause
predicate_decl(_, _, Rest, _) :- 
    asserterror('LE error found in a declaration ', Rest), 
    fail.

% meta_predicate_decl/2
meta_predicate_decl(meta_dict([Predicate|Arguments],TypesAndNames, Template), Relation) -->
    spaces(_), template_decl(RawTemplate), 
    {build_template(RawTemplate, Predicate, Arguments, TypesAndNames, Template),
     Relation =.. [Predicate|Arguments]}.
meta_predicate_decl(_, _, Rest, _) :- 
    asserterror('LE error found in a meta template declaration ', Rest), 
    fail.

rules_previous(default) --> 
    spaces_or_newlines(_), [the], spaces(_), [rules], spaces(_), [are], spaces(_), [':'], spaces_or_newlines(_), !.
rules_previous(KBName) --> 
    spaces_or_newlines(_), [the], spaces(_), ['knowledge'], spaces(_), [base], extract_constant([includes], NameWords), [includes], spaces(_), [':'], !, spaces_or_newlines(_),
    {name_as_atom(NameWords, KBName)}.
rules_previous(default) -->  % backward compatibility
    spaces_or_newlines(_), [the], spaces(_), ['knowledge'], spaces(_), [base], spaces(_), [includes], spaces(_), [':'], spaces_or_newlines(_). 

% scenario_content/1 or /3
% a scenario description: assuming one example -> one scenario -> one list of facts.
scenario_content(Scenario) -->
    scenario_, extract_constant([is], NameWords), is_colon_, newline,
    %list_of_facts(Facts), period, !, 
    spaces(_), assumptions_(Assumptions), !, % period is gone
    {name_as_atom(NameWords, Name), Scenario = [example( Name, [scenario(Assumptions, true)])]}.

scenario_content(_,  Rest, _) :- 
    asserterror('LE error found around this scenario expression: ', Rest), fail.

% query_content/1 or /3
% statement: the different types of statements in a LE text
% a query
query_content(Query) -->
    query_, extract_constant([is], NameWords), is_colon_, spaces_or_newlines(_),
    query_header(Ind0, Map1),  
    conditions(Ind0, Map1, _, Conds), !, period,  % period stays!
    {name_as_atom(NameWords, Name), Query = [query(Name, Conds)]}. 

query_content(_, Rest, _) :- 
    asserterror('LE error found around this expression: ', Rest), fail.

% (holds_at(_149428,_149434) if 
% (happens_at(_150138,_150144),
%           initiates_at(_150138,_149428,_150144)),
%           _150144 before _149434,
%           not ((terminates_at(_152720,_149428,_152732),_150144 before _152732),_152732 before _149434))

% it becomes the case that
%   fluent
% when
%   event
% if 
% statement/1 or /3 
statement(Statement) --> 
    it_becomes_the_case_that_, spaces_or_newlines(_), 
        literal_([], Map1, holds(Fluent, _)), spaces_or_newlines(_), 
    when_, spaces_or_newlines(_), 
        literal_(Map1, Map2, happens(Event, T)), spaces_or_newlines(_),
    body_(Body, [map(T, '_change_time')|Map2],_), period,  
        {(Body = [] -> Statement = [if(initiates(Event, Fluent, T), true)]; 
            (Statement = [if(initiates(Event, Fluent, T), Body)]))}, !.

% it becomes not the case that
%   fluent
% when
%   event
% if  
statement(Statement) --> 
    it_becomes_not_the_case_that_, spaces_or_newlines(_), 
        literal_([], Map1, holds(Fluent, _)), spaces_or_newlines(_),
    when_, spaces_or_newlines(_),
        literal_(Map1, Map2, happens(Event, T)), spaces_or_newlines(_),
    body_(Body, [map(T, '_change_time')|Map2],_), period,  
        {(Body = [] -> Statement = [if(terminates(Event, Fluent, T), true)];  
            (Statement = [if(terminates(Event, Fluent, T), Body)] %, print_message(informational, "~w"-Statement)
            ))}, !.

% it is illegal that
%   event
% if ... 
statement(Statement) -->
    it_is_illegal_that_, spaces_or_newlines(_), 
    literal_([], Map1, happens(Event, T)), body_(Body, Map1, _), period,
    {(Body = [] -> Statement = [if(it_is_illegal(Event, T), true)]; 
      Statement = [if(it_is_illegal(Event, T), Body)])},!. 

% a fact or a rule
statement(Statement) --> 
    literal_([], Map1, Head), body_(Body, Map1, _), period,  
    {(Body = [] -> Statement = [if(Head, true)]; Statement = [if(Head, Body)])}. 

% error
statement(_, Rest, _) :- 
    asserterror('LE error found around this statement: ', Rest), fail.

list_of_facts([F|R1]) --> literal_([], _,F), rest_list_of_facts(R1).

rest_list_of_facts(L1) --> comma, spaces_or_newlines(_), list_of_facts(L1).
rest_list_of_facts([]) --> [].

% assumptions_/3 or /5
assumptions_([A|R]) --> 
        spaces_or_newlines(_),  rule_([], _, A), !, assumptions_(R).
assumptions_([]) --> 
        spaces_or_newlines(_), []. 

rule_(InMap, OutMap, Rule) --> 
    literal_(InMap, Map1, Head), body_(Body, Map1, OutMap), period,  
    %spaces(Ind), condition(Head, Ind, InMap, Map1), body_(Body, Map1, OutMap), period, 
    {(Body = [] -> Rule = (Head :-true); Rule = (Head :- Body))}. 

rule_(M, M, _, Rest, _) :- 
    asserterror('LE error found in an assumption, near to ', Rest), fail.

% no prolog inside LE!
%statement([Fact]) --> 
%    spaces(_), prolog_literal_(Fact, [], _), spaces_or_newlines(_), period.
% body/3 or /5
body_([], Map, Map) --> spaces_or_newlines(_).
body_(Conditions, Map1, MapN) --> 
    newline, spaces(Ind), if_, !, conditions(Ind, Map1, MapN, Conditions), spaces_or_newlines(_).
body_(Conditions, Map1, MapN) --> 
    if_, newline_or_nothing, spaces(Ind), conditions(Ind, Map1, MapN, Conditions), spaces_or_newlines(_).

newline_or_nothing --> newline.
newline_or_nothing --> []. 

% literal_/3 or /5
% literal_ reads a list of words until it finds one of these: ['\n', if, '.']
% it then tries to match those words against a template in memory (see dict/3 predicate).
% The output is then contigent to the type of literal according to the declarations. 
literal_(Map1, MapN, FinalLiteral) --> % { print_message(informational, 'at time, literal') },
    at_time(T, Map1, Map2), comma, possible_instance(PossibleTemplate),  
    {match_template(PossibleTemplate, Map2, MapN, Literal),
     (fluents(Fluents) -> true; Fluents = []),
     (events(Events) -> true; Events = []),
     (lists:member(Literal, Events) -> FinalLiteral = happens(Literal, T) 
      ; (lists:member(Literal, Fluents) -> FinalLiteral = holds(Literal, T)
        ; FinalLiteral = Literal))}, !. % by default (including builtins) they are timeless!

literal_(Map1, MapN, FinalLiteral) --> % { print_message(informational, 'literal, at time') },
    possible_instance(PossibleTemplate), comma, at_time(T, Map1, Map2),  
    {match_template(PossibleTemplate, Map2, MapN, Literal),
     (fluents(Fluents) -> true; Fluents = []),
     (events(Events) -> true; Events = []),
     (lists:member(Literal, Events) -> FinalLiteral = happens(Literal, T) 
      ; (lists:member(Literal, Fluents) -> FinalLiteral = holds(Literal, T)
        ; FinalLiteral = Literal))}, !. % by default (including builtins) they are timeless!

literal_(Map1, MapN, FinalLiteral) -->  
    possible_instance(PossibleTemplate), %{ print_message(informational, "~w"-[PossibleTemplate]) },
    {match_template(PossibleTemplate, Map1, MapN, Literal),
     (fluents(Fluents) -> true; Fluents = []),
     (events(Events) -> true; Events = []),
     (consult_map(Time, '_change_time', Map1, _MapF) -> T=Time; true), 
     (lists:member(Literal, Events) -> FinalLiteral = happens(Literal, T) 
      ; (lists:member(Literal, Fluents) -> FinalLiteral = holds(Literal, T)
        ; (FinalLiteral = Literal)))
      %print_message(informational, "~w with ~w"-[FinalLiteral, MapF])
     }, !. % by default (including builtins) they are timeless!

% rewritten to use in swish. Fixed! It was a name clash. Apparently "literal" is used somewhere else
%literal_(Map1, MapN, Literal, In, Out) :-  print_message(informational, '  inside a literal'),
%        possible_instance(PossibleTemplate, In, Out), print_message(informational, PossibleTemplate),
%        match_template(PossibleTemplate, Map1, MapN, Literal).
% error clause
literal_(M, M, _, Rest, _) :- 
    asserterror('LE error found in a literal ', Rest), fail.

% conditions/4 or /6
conditions(Ind0, Map1, MapN, Conds) --> 
    condition(Cond, Ind0, Map1, Map2), 
    more_conds(Ind0, Ind0, _IndF, Map2, MapN, Cond, Conds).
    %{Ind0=<IndF}. % 

% three conditions look ahead
more_conds(Ind0, Ind1, Ind4, Map1, MapN, C1, RestMapped, In1, Out) :-
    newline(In1, In2), spaces(Ind2, In2, In3), Ind0=<Ind2, operator(Op1, In3, In4), condition(C2, Ind1, Map1, Map2, In4, In5), 
    newline(In5, In6), spaces(Ind3, In6, In7), Ind0=<Ind3, operator(Op2, In7, In8), condition(C3, Ind2, Map2, Map3, In8, In9), 
    adjust_op(Ind2, Ind3, C1, Op1, C2, Op2, C3, Conditions), !, 
    more_conds(Ind0, Ind3, Ind4, Map3, MapN, Conditions, RestMapped, In9, Out). 
% more_conds(PreviosInd, CurrentInd, MapIn, MapOut, InCond, OutConds)
more_conds(Ind0, Ind1, Ind, Map1, MapN, Cond, Conditions) --> 
    newline, spaces(Ind), {Ind0 =< Ind}, % if the new indentation is deeper, it goes on as before. 
    operator(Op), condition(Cond2, Ind, Map1, MapN), 
    {add_cond(Op, Ind1, Ind, Cond, Cond2, Conditions)}, !.
more_conds(_, Ind, Ind, Map, Map, Cond, Cond, Rest, Rest).  
 
% this naive definition of term is problematic
% term_/4 or /6
term_(StopWords, Term, Map1, MapN) --> 
    (variable(StopWords, Term, Map1, MapN), !); (constant(StopWords, Term, Map1, MapN), !); (list_(Term, Map1, MapN), !). %; (compound_(Term, Map1, MapN), !).

% list_/3 or /5
list_(List, Map1, MapN) --> 
    spaces(_), bracket_open_, !, extract_list([']'], List, Map1, MapN), bracket_close.   

compound_(V1/V2, Map1, MapN) --> 
    term_(['/'], V1, Map1, Map2), ['/'], term_([], V2, Map2, MapN). 

% event observations
%condition(happens(Event), _, Map1, MapN) -->
%    observe_,  literal_(Map1, MapN, Event), !.

% condition/4 or /6
% this produces a Taxlog condition with the form: 
% setof(Owner/Share, is_ultimately_owned_by(Asset,Owner,Share) on Before, SetOfPreviousOwners)
% from a set of word such as: 
%     and a record of previous owners is a set of [an owner, a share] 
%           where the asset is ultimately owned by the share with the owner at the previous time
condition(FinalExpression, _, Map1, MapN) --> 
    variable([is], Set, Map1, Map2), is_a_set_of_, term_([], Term, Map2, Map3), !, % moved where to the following line
    newline, spaces(Ind2), where_, conditions(Ind2, Map3, Map4, Goals),
    modifiers(setof(Term,Goals,Set), Map4, MapN, FinalExpression).

% for every a party is a party in the event, it is the case that:
condition(FinalExpression, _, Map1, MapN) -->  
    for_all_cases_in_which_, newline, !, 
    spaces(Ind2), conditions(Ind2, Map1, Map2, Conds), spaces_or_newlines(_), 
    it_is_the_case_that_, newline, 
    spaces(Ind3), conditions(Ind3, Map2, Map3, Goals),
    modifiers(forall(Conds,Goals), Map3, MapN, FinalExpression).

% the Value is the sum of each Asset Net such that
condition(FinalExpression, _, Map1, MapN) --> 
    variable([is], Value, Map1, Map2), is_the_sum_of_each_, extract_variable([such], [], NameWords, [], _), such_that_, !, 
    { name_predicate(NameWords, Name), update_map(Each, Name, Map2, Map3) }, newline, 
    spaces(Ind), conditions(Ind, Map3, Map4, Conds), 
    modifiers(aggregate_all(sum(Each),Conds,Value), Map4, MapN, FinalExpression).
    
% it is not the case that 
%condition((pengine_self(M), not(M:Conds)), _, Map1, MapN) --> 
%condition((true, not(Conds)), _, Map1, MapN) -->
condition(not(Conds), _, Map1, MapN) --> 
%condition(not(Conds), _, Map1, MapN) --> 
    spaces(_), not_, newline,  % forget other choices. We know it is a not case
    spaces(Ind), conditions(Ind, Map1, MapN, Conds), !.

condition(Cond, _, Map1, MapN) -->  
    literal_(Map1, MapN, Cond), !. 

%condition(assert(Prolog), _, Map1, MapN) -->
%    this_information_, !, prolog_literal_(Prolog, Map1, MapN), has_been_recorded_. 

% condition(-Cond, ?Ind, +InMap, -OutMap)
% builtins have been included as predefined templates in the predef_dict
%condition(InfixBuiltIn, _, Map1, MapN) --> 
%    term_(Term, Map1, Map2), spaces_or_newlines(_), builtin_(BuiltIn), 
%    spaces_or_newlines(_), expression_(Expression, Map2, MapN), !, {InfixBuiltIn =.. [BuiltIn, Term, Expression]}. 

% error clause
condition(_, _Ind, Map, Map, Rest, _) :- 
        asserterror('LE error found at a condition ', Rest), fail.

% modifiers add reifying predicates to an expression. 
% modifiers(+MainExpression, +MapIn, -MapOut, -FinalExpression)
modifiers(MainExpression, Map1, MapN, on(MainExpression, Var) ) -->
    newline, spaces(_), at_, variable([], Var, Map1, MapN). % newline before a reifying expression
modifiers(MainExpression, Map, Map, MainExpression) --> [].  

% variable/4 or /6
variable(StopWords, Var, Map1, MapN) --> 
    spaces(_), [Det], {indef_determiner(Det)}, extract_variable(StopWords, [], NameWords, [], _), % <-- CUT!
    {  NameWords\=[], name_predicate(NameWords, Name), update_map(Var, Name, Map1, MapN) }. 
variable(StopWords, Var, Map1, MapN) --> 
    spaces(_), [Det], {def_determiner(Det)}, extract_variable(StopWords, [], NameWords, [], _), % <-- CUT!
    {  NameWords\=[], name_predicate(NameWords, Name), consult_map(Var, Name, Map1, MapN) }. 
% allowing for symbolic variables: 
variable(StopWords, Var, Map1, MapN) --> 
    spaces(_), extract_variable(StopWords, [], NameWords, [], _),
    {  NameWords\=[], name_predicate(NameWords, Name), consult_map(Var, Name, Map1, MapN) }. 

% constant/4 or /6
constant(StopWords, Constant, Map, Map) -->
    extract_constant(StopWords, NameWords), { NameWords\=[], name_predicate(NameWords, Constant) }. 

% deprecated
prolog_literal_(Prolog, Map1, MapN) -->
    predicate_name_(Predicate), parentesis_open_, extract_list([], Arguments, Map1, MapN), parentesis_close_,
    {Prolog =.. [Predicate|Arguments]}.

predicate_name_(Module:Predicate) --> 
    [Module], colon_, extract_constant([], NameWords), { name_predicate(NameWords, Predicate) }, !.
predicate_name_(Predicate) --> extract_constant([], NameWords), { name_predicate(NameWords, Predicate) }.

at_time(T, Map1, MapN) --> spaces_or_newlines(_), at_, expression_(T, Map1, MapN), spaces_or_newlines(_).

spaces(N) --> [' '], !, spaces(M), {N is M + 1}.
spaces(N) --> ['\t'], !, spaces(M), {N is M + 1}. % counting tab as one space
spaces(0) --> []. 

spaces_or_newlines(N) --> [' '], !, spaces_or_newlines(M), {N is M + 1}.
spaces_or_newlines(N) --> ['\t'], !, spaces_or_newlines(M), {N is M + 1}. % counting tab as one space
spaces_or_newlines(N) --> newline, !, spaces_or_newlines(M), {N is M + 1}. % counting \r as one space
spaces_or_newlines(0) --> [].

newline --> [newline(_Next)].

one_or_many_newlines --> newline, spaces(_), one_or_many_newlines, !. 
one_or_many_newlines --> [].

if_ --> [if], spaces_or_newlines(_).  % so that if can be written many lines away from the rest

period --> ['.'].
comma --> [','].
colon_ --> [':'], spaces(_). 

comma_or_period --> period, !.
comma_or_period --> comma. 

and_ --> [and].

or_ --> [or].

not_ --> [it], spaces(_), [is], spaces(_), [not], spaces(_), [the], spaces(_), [case], spaces(_), [that], spaces(_). 

is_the_sum_of_each_ --> [is], spaces(_), [the], spaces(_), [sum], spaces(_), [of], spaces(_), [each], spaces(_) .
is_the_sum_of_each_ --> [is], spaces(_), [the], spaces(_), [every], spaces(_), [of], spaces(_), [each], spaces(_) .

such_that_ --> [such], spaces(_), [that], spaces(_). 

at_ --> [at], spaces(_). 

minus_ --> ['-'], spaces(_).

plus_ --> ['+'], spaces(_).

divide_ --> ['/'], spaces(_).

times_ --> ['*'], spaces(_).

bracket_open_ --> ['['], spaces(_). 
bracket_close --> [']'], spaces(_). 

parentesis_open_ --> ['('], spaces(_).
parentesis_close_ --> [')'], spaces(_). 

this_information_ --> [this], spaces(_), [information], spaces(_).

has_been_recorded_ --> [has], spaces(_), [been], spaces(_), [recorded], spaces(_).

for_all_cases_in_which_ --> spaces_or_newlines(_), [for], spaces(_), [all], spaces(_), [cases], spaces(_), [in], spaces(_), [which], spaces(_).

it_is_the_case_that_ --> [it], spaces(_), [is], spaces(_), [the], spaces(_), [case], spaces(_), [that], spaces(_).

is_a_set_of_ --> [is], spaces(_), [a], spaces(_), [set], spaces(_), [of], spaces(_). 

where_ --> [where], spaces(_). 

scenario_ -->  spaces_or_newlines(_), ['Scenario'], !, spaces(_).
scenario_ -->  spaces_or_newlines(_), [scenario], spaces(_). 

is_colon_ -->  [is], spaces(_), [':'], spaces(_).

query_ --> spaces_or_newlines(_), ['Query'], !, spaces(_).
query_ --> spaces_or_newlines(_), [query], spaces(_).


for_which_ --> [for], spaces(_), [which], spaces(_). 

query_header(Ind, Map) --> spaces(Ind), for_which_, list_of_vars([], Map), colon_, spaces_or_newlines(_).
query_header(0, []) --> []. 

list_of_vars(Map1, MapN) --> 
    extract_variable([',', and, ':'], [], NameWords, [], _), 
    { name_predicate(NameWords, Name), update_map(_Var, Name, Map1, Map2) },
    rest_of_list_of_vars(Map2, MapN).

rest_of_list_of_vars(Map1, MapN) --> and_or_comma_, list_of_vars(Map1, MapN).
rest_of_list_of_vars(Map, Map) --> []. 

and_or_comma_ --> [','], spaces(_). 
and_or_comma_ --> [and], spaces(_).

it_becomes_the_case_that_ --> 
    it_, [becomes], spaces(_), [the], spaces(_), [case], spaces(_), [that], spaces(_).

it_becomes_not_the_case_that_ -->
    it_, [becomes], spaces(_), [not], spaces(_), [the], spaces(_), [case], spaces(_), [that], spaces(_).
it_becomes_not_the_case_that_ -->
    it_, [becomes], spaces(_), [no], spaces(_), [longer], spaces(_), [the], spaces(_), [case], spaces(_), [that], spaces(_).

when_ --> [when], spaces(_).

it_ --> [it], spaces(_), !.
it_ --> ['It'], spaces(_). 

observe_ --> [observe], spaces(_). 

it_is_illegal_that_  -->
    it_, [is], spaces(_), [illegal], spaces(_), [that], spaces(_).

/* --------------------------------------------------- Supporting code */
clean_comments([], []) :- !.
clean_comments(['%'|Rest], New) :- % like in prolog comments start with %
    jump_comment(Rest, Next), 
    clean_comments(Next, New). 
clean_comments([Code|Rest], [Code|New]) :-
    clean_comments(Rest, New).

jump_comment([], []).
jump_comment([newline(N)|Rest], [newline(N)|Rest]). % leaving the end of line in place
jump_comment([_|R1], R2) :-
    jump_comment(R1, R2). 

% template_decl/4
% cuts added to improve efficiency
template_decl([], [newline(_)|RestIn], [newline(_)|RestIn]) :- 
    asserterror('LE error: misplaced new line found in a template declaration ', RestIn), !, 
    fail. % cntrl \n should be rejected as part of a template
template_decl(RestW, [' '|RestIn], Out) :- !, % skip spaces in template
    template_decl(RestW, RestIn, Out).
template_decl(RestW, ['\t'|RestIn], Out) :- !, % skip cntrl \t in template
    template_decl(RestW, RestIn, Out).
% excluding ends of lines from templates
%template_decl(RestW, [newline(_)|RestIn], Out) :- !, % skip cntrl \n in template
%    template_decl(RestW, RestIn, Out).
template_decl([Word|RestW], [Word|RestIn], Out) :-
    not(lists:member(Word,['.', ','])),   % only . and , as boundaries. Beware!
    template_decl(RestW, RestIn, Out), !.
template_decl([], [Word|Rest], [Word|Rest]) :-
    lists:member(Word,['.', ',']), !.
template_decl(_, Rest, _) :- 
    asserterror('LE error found in a template declaration ', Rest), fail.

% build_template/5
build_template(RawTemplate, Predicate, Arguments, TypesAndNames, Template) :-
    build_template_elements(RawTemplate, [], Arguments, TypesAndNames, OtherWords, Template),
    name_predicate(OtherWords, Predicate).

% build_template_elements(+Input, +Previous, -Args, -TypesNames, -OtherWords, -Template)
build_template_elements([], _, [], [], [], []) :- !. 
% a variable signalled by a *
build_template_elements(['*', Word|RestOfWords], _Previous, [Var|RestVars], [Name-Type|RestTypes], Others, [Var|RestTemplate]) :-
    has_pairing_asteriks([Word|RestOfWords]), 
    %(ind_det(Word); ind_det_C(Word)), % Previous \= [is|_], % removing this requirement when * is used
    determiner(Word), % allows the for variables in templates declarations only
    extract_variable(['*'], [], NameWords, [], TypeWords, RestOfWords, ['*'|NextWords]), !, % <-- it must end with * too
    %reverse(RNameWords, NameWords), 
    name_predicate(NameWords, Name),
    %reverse(RTypeWords, TypeWords),  
    name_predicate(TypeWords, Type), 
    build_template_elements(NextWords, [], RestVars, RestTypes, Others, RestTemplate). 
build_template_elements(['*', Word|RestOfWords], _Previous,_, _, _, _) :-
    not(has_pairing_asteriks([Word|RestOfWords])), !, fail. % produce an error report if asterisks are not paired
% a variable not signalled by a *  % for backward compatibility  \\ DEPRECATED
%build_template_elements([Word|RestOfWords], Previous, [Var|RestVars], [Name-Type|RestTypes], Others, [Var|RestTemplate]) :-
%    (ind_det(Word); ind_det_C(Word)), Previous \= [is|_], 
%    extract_variable(['*'], Var, [], NameWords, TypeWords, RestOfWords, NextWords), !, % <-- CUT!
%    name_predicate(NameWords, Name), 
%    name_predicate(TypeWords, Type), 
%    build_template_elements(NextWords, [], RestVars, RestTypes, Others, RestTemplate).
build_template_elements([Word|RestOfWords], Previous, RestVars, RestTypes,  [Word|Others], [Word|RestTemplate]) :-
    build_template_elements(RestOfWords, [Word|Previous], RestVars, RestTypes, Others, RestTemplate).

has_pairing_asteriks(RestOfTemplate) :-
    findall('*',member('*', RestOfTemplate), Asteriks), length(Asteriks, N), 1 is mod(N, 2).

name_predicate(Words, Predicate) :-
    concat_atom(Words, '_', Predicate). 

% name_as_atom/2
name_as_atom([Number], Number) :-
    number(Number), !. 
name_as_atom([Atom], Number) :- 
    atom_number(Atom, Number), !. 
name_as_atom(Words, Name) :-
    numbervars(Words, 1, _, [functor_name('unknown')]),
    replace_vars(Words, Atoms), 
    list_words_to_codes(Atoms, Codes),
    replace_ast_a(Codes, CCodes), 
    atom_codes(Name, CCodes).  

replace_ast_a([], []) :- !. 
replace_ast_a([42,32,97|Rest], [42,97|Out]) :- !, 
    replace_final_ast(Rest, Out). 
replace_ast_a([C|Rest], [C|Out]) :-
    replace_ast_a(Rest, Out).

replace_final_ast([], []) :- !. 
replace_final_ast([32,42|Rest], [42|Out]) :- !, 
    replace_ast_a(Rest, Out).
replace_final_ast([C|Rest], [C|Out]) :-
    replace_final_ast(Rest, Out).

% maps a list of words to a list of corresponding codes
% adding an space between words-codes (32). 
% list_word_to_codes/2
list_words_to_codes([], []).
list_words_to_codes([Word|RestW], Out) :-
    atom_codes(Word, Codes),
    remove_quotes(Codes, CleanCodes), 
    list_words_to_codes(RestW, Next),
    (Next=[]-> Out=CleanCodes; append(CleanCodes, [32|Next], Out)), !. 

remove_quotes([], []) :-!.
remove_quotes([39|RestI], RestC) :- remove_quotes(RestI, RestC), !.
% quick fix to remove parentesis and numbers too. 
remove_quotes([40, _, 41|RestI], RestC) :- remove_quotes(RestI, RestC), !.
%remove_quotes([41|RestI], RestC) :- remove_quotes(RestI, RestC), !.
remove_quotes([C|RestI], [C|RestC]) :- remove_quotes(RestI, RestC). 

replace_vars([],[]) :- !.
replace_vars([A|RI], [A|RO]) :- atom(A), replace_vars(RI,RO), !.
replace_vars([W|RI], [A|RO]) :- term_to_atom(W, A), replace_vars(RI,RO).   

add_cond(and, Ind1, Ind2,  (C; C3), C4, (C; (C3, C4))) :-
    Ind1 =< Ind2, !. 
add_cond(and, Ind1, Ind2,  (C; C3), C4, ((C; C3), C4)) :-
    Ind1 > Ind2, !.     
add_cond(and,_, _, (C, C3), C4, (C, (C3, C4))) :- !. 
add_cond(and,_, _, Cond, RestC, (Cond, RestC)) :- !. 
add_cond(or, Ind1, Ind2, (C, C3), C4, (C, (C3; C4))) :- 
    Ind1 =< Ind2, !. 
add_cond(or, Ind1, Ind2, (C, C3), C4, ((C, C3); C4)) :- 
    Ind1 > Ind2, !. 
add_cond(or, _, _, (C; C3), C4, (C; (C3; C4))) :- !. 
add_cond(or, _,_, Cond, RestC, (Cond; RestC)).

% adjust_op(Ind1, Ind2, PreviousCond, Op1, Cond2, Op2, Rest, RestMapped, Conditions)
% from and to and
adjust_op(Ind1, Ind2, C1, and, C2, and, C3, ((C1, C2), C3) ) :- 
    Ind1 =< Ind2, !.
adjust_op(Ind1, Ind2, C1, and, C2, and, C3, ((C1, C2), C3) ) :- 
    Ind1 > Ind2, !.
% from or to ord
adjust_op(Ind1, Ind2, C1, or, C2, or, C3, ((C1; C2); C3) ) :- 
    Ind1 =< Ind2, !.
adjust_op(Ind1, Ind2, C1, or, C2, or, C3, ((C1; C2); C3) ) :- 
    Ind1 > Ind2, !.
% from and to deeper or
adjust_op(Ind1, Ind2, C1, and, C2, or, C3, (C1, (C2; C3)) ) :- 
    Ind1 < Ind2, !.
% from deeper or to and
adjust_op(Ind1, Ind2, C1, or, C2, and, C3, ((C1; C2), C3) ) :- 
    Ind1 > Ind2, !.
% from or to deeper and
adjust_op(Ind1, Ind2, C1, or, C2, and, C3, (C1; (C2, C3)) ) :- 
    Ind1 < Ind2, !.
% from deeper and to or
adjust_op(Ind1, Ind2, C1, and, C2, or, C3, ((C1, C2); C3) ) :- 
    Ind1 > Ind2.

operator(and, In, Out) :- and_(In, Out).
operator(or, In, Out) :- or_(In, Out).

% possible_instance/3
% cuts added to improve efficiency
% skipping a list
possible_instance([], [], []) :- !. 
possible_instance(Final, ['['|RestIn], Out) :- !, 
    possible_instance_for_lists(List, RestIn, [']'|Next]),  
    possible_instance(RestW, Next, Out),
    append(['['|List], [']'|RestW], Final).  
possible_instance(RestW, [' '|RestIn], Out) :- !, % skip spaces in template
    possible_instance(RestW, RestIn, Out).
possible_instance(RestW, ['\t'|RestIn], Out) :- !, % skip tabs in template
    possible_instance(RestW, RestIn, Out).
possible_instance([that|Instance], In, Out) :- % to allow "that" instances to spread over more than one line
    phrase(spaces_or_newlines(_), In, [that|Rest]),
    phrase(spaces_or_newlines(_), Rest, Next), !, 
    possible_instance(Instance, Next, Out).
possible_instance([Word|RestW], [Word|RestIn], Out) :- 
    %not(lists:member(Word,['\n', if, and, or, '.', ','])),  !, 
    not(lists:member(Word,[newline(_), if, '.', ','])), 
    % leaving the comma in as well (for lists and sets we will have to modify this)
    possible_instance(RestW, RestIn, Out).
possible_instance([], [Word|Rest], [Word|Rest]) :- 
    lists:member(Word,[newline(_), if, '.', ',']). % leaving or/and out of this

% using [ and ] for list and set only to avoid clashes for commas
%possible_instance_for_lists([], [], []) :- !.
possible_instance_for_lists([], [']'|Out], [']'|Out]) :- !. 
possible_instance_for_lists(RestW, [' '|RestIn], Out) :- !, % skip spaces in template
    possible_instance_for_lists(RestW, RestIn, Out).
possible_instance_for_lists(RestW, ['\t'|RestIn], Out) :- !, % skip tabs in template
    possible_instance_for_lists(RestW, RestIn, Out).
possible_instance_for_lists([Word|RestW], [Word|RestIn], Out) :- 
    %not(lists:member(Word,['\n', if, and, or, '.', ','])),  !, 
    possible_instance_for_lists(RestW, RestIn, Out).
%possible_instance_for_lists([], [Word|Rest], [Word|Rest]) :- 
%    lists:member(Word,[',', newline(_), if, '.']). % leaving or/and out of this

% match_template/4
match_template(PossibleLiteral, Map1, MapN, Literal) :-
    %print_message(informational,'Possible Meta Literal ~w'-[PossibleLiteral]),
    meta_dictionary(Predicate, _, MetaCandidate),
    meta_match(MetaCandidate, PossibleLiteral, Map1, MapN, MetaTemplate), !, 
    meta_dictionary(Predicate, _, MetaTemplate),
    Literal =.. Predicate. 

match_template(PossibleLiteral, Map1, MapN, Literal) :- 
    %print_message(informational,'Possible Literal ~w'-[PossibleLiteral]),
    dictionary(Predicate, _, Candidate),
    match(Candidate, PossibleLiteral, Map1, MapN, Template), !, 
    dictionary(Predicate, _, Template), 
    Literal =.. Predicate.
    %print_message(informational,'Match!! with ~w'-[Literal]).% !. 

% meta_match/5
% meta_match(+CandidateTemplate, +PossibleLiteral, +MapIn, -MapOut, -SelectedTemplate)
meta_match([], [], Map, Map, []) :- !.
meta_match([Word|_LastElement], [Word|PossibleLiteral], Map1, MapN, [Word,Literal]) :- % asuming Element is last in template!
    Word = that, % that is a reserved word "inside" templates! -> <meta level> that <object level> 
    (meta_dictionary(Predicate, _, Candidate); dictionary(Predicate, _, Candidate)), % searching for a new inner literal
    match(Candidate, PossibleLiteral, Map1, MapN, InnerTemplate),
    (meta_dictionary(Predicate, _, InnerTemplate); dictionary(Predicate, _, InnerTemplate)), 
    Literal =.. Predicate, !. 
meta_match([MetaElement|RestMetaElements], [MetaWord|RestPossibleLiteral], Map1, MapN, [MetaElement|RestSelected]) :-
    nonvar(MetaElement), MetaWord = MetaElement, !, 
    meta_match(RestMetaElements, RestPossibleLiteral, Map1, MapN, RestSelected).
%meta_match([MetaElement|RestMetaElements], PossibleLiteral, Map1, MapN, [Literal|RestSelected]) :-
%    var(MetaElement), stop_words(RestMetaElements, StopWords), 
%    extract_literal(StopWords, LiteralWords, PossibleLiteral, NextWords),
%    meta_dictionary(Predicate, _, Candidate),
%    match(Candidate, LiteralWords, Map1, Map2, Template),  %only two meta levels! % does not work. 
%    meta_dictionary(Predicate, _, Template), 
%    Literal =.. Predicate, !, 
%    meta_match(RestMetaElements, NextWords, Map2, MapN, RestSelected).  
meta_match([MetaElement|RestMetaElements], PossibleLiteral, Map1, MapN, [Literal|RestSelected]) :-
    var(MetaElement), stop_words(RestMetaElements, StopWords), 
    extract_literal(StopWords, LiteralWords, PossibleLiteral, NextWords),
    dictionary(Predicate, _, Candidate), % this assumes that the "contained" literal is an object level literal. 
    match(Candidate, LiteralWords, Map1, Map2, Template), 
    dictionary(Predicate, _, Template), 
    Literal =.. Predicate, !, 
    meta_match(RestMetaElements, NextWords, Map2, MapN, RestSelected).  
% it could also be an object level matching of other kind
meta_match([Element|RestElements], [Det|PossibleLiteral], Map1, MapN, [Var|RestSelected]) :-
    var(Element), 
    indef_determiner(Det), stop_words(RestElements, StopWords), 
    extract_variable(StopWords, [], NameWords, [], _, PossibleLiteral, NextWords),  NameWords \= [], % <- leave that _ unbound!
    name_predicate(NameWords, Name), 
    update_map(Var, Name, Map1, Map2), !,  % <-- CUT!  
    meta_match(RestElements, NextWords, Map2, MapN, RestSelected). 
meta_match([Element|RestElements], [Det|PossibleLiteral], Map1, MapN, [Var|RestSelected]) :-
    var(Element), 
    def_determiner(Det), stop_words(RestElements, StopWords), 
    extract_variable(StopWords, [], NameWords, [], _, PossibleLiteral, NextWords),  NameWords \= [], % <- leave that _ unbound!
    name_predicate(NameWords, Name), 
    consult_map(Var, Name, Map1, Map2), !,  % <-- CUT!  
    meta_match(RestElements, NextWords, Map2, MapN, RestSelected). 
% handling symbolic variables (as long as they have been previously defined and included in the map!) 
meta_match([Element|RestElements], PossibleLiteral, Map1, MapN, [Var|RestSelected]) :-
    var(Element), stop_words(RestElements, StopWords), 
    extract_variable(StopWords, [], NameWords, [], _, PossibleLiteral, NextWords),  NameWords \= [], % <- leave that _ unbound!
    name_predicate(NameWords, Name), 
    consult_map(Var, Name, Map1, Map2), !, % <-- CUT!  % if the variables has been previously registered
    meta_match(RestElements, NextWords, Map2, MapN, RestSelected).
meta_match([Element|RestElements], ['['|PossibleLiteral], Map1, MapN, [List|RestSelected]) :-
    var(Element), stop_words(RestElements, StopWords),
    extract_list([']'|StopWords], List, Map1, Map2, PossibleLiteral, [']'|NextWords]), !, % matching brackets verified
    meta_match(RestElements, NextWords, Map2, MapN, RestSelected).
% enabling expressions and constants
meta_match([Element|RestElements], [Word|PossibleLiteral], Map1, MapN, [Expression|RestSelected]) :-
    var(Element), stop_words(RestElements, StopWords),
    extract_expression([','|StopWords], NameWords, [Word|PossibleLiteral], NextWords), NameWords \= [],
    % this expression cannot add variables 
    ( phrase(expression_(Expression, Map1, Map1), NameWords) -> true ; ( name_predicate(NameWords, Expression) ) ),
    %print_message(informational, 'found a constant or an expression '), print_message(informational, Expression),
    meta_match(RestElements, NextWords, Map1, MapN, RestSelected). 

% match/5
% match(+CandidateTemplate, +PossibleLiteral, +MapIn, -MapOut, -SelectedTemplate)
match([], [], Map, Map, []) :- !.  % success! It succeds iff PossibleLiteral is totally consumed
% meta level access: that New Literal
match([Word|_LastElement], [Word|PossibleLiteral], Map1, MapN, [Word,Literal]) :- % asuming Element is last in template!
    Word = that, % that is a reserved word "inside" templates! -> <meta level> that <object level> 
    (meta_dictionary(Predicate, _, Candidate); dictionary(Predicate, _, Candidate)), % searching for a new inner literal
    match(Candidate, PossibleLiteral, Map1, MapN, InnerTemplate),
    (meta_dictionary(Predicate, _, InnerTemplate); dictionary(Predicate, _, InnerTemplate)), 
    Literal =.. Predicate, !. 
match([Element|RestElements], [Word|PossibleLiteral], Map1, MapN, [Element|RestSelected]) :-
    nonvar(Element), Word = Element, 
    match(RestElements, PossibleLiteral, Map1, MapN, RestSelected). 
match([Element|RestElements], [Det|PossibleLiteral], Map1, MapN, [Var|RestSelected]) :-
    var(Element), 
    indef_determiner(Det), stop_words(RestElements, StopWords), 
    extract_variable(StopWords, [], NameWords, [], _, PossibleLiteral, NextWords),  NameWords \= [], % <- leave that _ unbound!
    name_predicate(NameWords, Name), 
    update_map(Var, Name, Map1, Map2), !,  % <-- CUT!  
    match(RestElements, NextWords, Map2, MapN, RestSelected). 
match([Element|RestElements], [Det|PossibleLiteral], Map1, MapN, [Var|RestSelected]) :-
    var(Element), 
    def_determiner(Det), stop_words(RestElements, StopWords), 
    extract_variable(StopWords, [], NameWords, [], _, PossibleLiteral, NextWords),  NameWords \= [], % <- leave that _ unbound!
    name_predicate(NameWords, Name), 
    consult_map(Var, Name, Map1, Map2), !,  % <-- CUT!  
    match(RestElements, NextWords, Map2, MapN, RestSelected). 
% handling symbolic variables (as long as they have been previously defined and included in the map!) 
match([Element|RestElements], PossibleLiteral, Map1, MapN, [Var|RestSelected]) :-
    var(Element), stop_words(RestElements, StopWords), 
    extract_variable(StopWords, [], NameWords, [], _, PossibleLiteral, NextWords),  NameWords \= [], % <- leave that _ unbound!
    name_predicate(NameWords, Name), 
    consult_map(Var, Name, Map1, Map2), !, % <-- CUT!  % if the variables has been previously registered
    match(RestElements, NextWords, Map2, MapN, RestSelected).
match([Element|RestElements], ['['|PossibleLiteral], Map1, MapN, [Term|RestSelected]) :-
    var(Element), stop_words(RestElements, StopWords),
    extract_list([']'|StopWords], List, Map1, Map2, PossibleLiteral, [']'|NextWords]),  % matching brackets verified
    %print_message(informational, "List ~w"-[List]),  
    correct_list(List, Term), 
    match(RestElements, NextWords, Map2, MapN, RestSelected).
% enabling expressions and constants
match([Element|RestElements], [Word|PossibleLiteral], Map1, MapN, [Expression|RestSelected]) :-
    var(Element), stop_words(RestElements, StopWords),
    %print_message(informational, [Word|PossibleLiteral]),
    extract_expression([','|StopWords], NameWords, [Word|PossibleLiteral], NextWords), NameWords \= [],
    %print_message(informational, "Expression? ~w"-[NameWords]),
    % this expression cannot add variables 
    ( phrase(expression_(Expression, Map1, Map1), NameWords) -> true ; ( name_predicate(NameWords, Expression) ) ),
    %print_message(informational, 'found a constant or an expression '), print_message(informational, Expression),
    match(RestElements, NextWords, Map1, MapN, RestSelected). 

correct_list([], []) :- !. 
correct_list([A,B], [A,B]) :- atom(B), !. % not(is_list(B)), !. 
correct_list([A,B], [A|B] ) :- !. 
correct_list([A|B], [A|NB]) :- correct_list(B, NB). 

% expression/3 or /5
%expression_(List, MapIn, MapOut) --> list_(List, MapIn, MapOut), !. 
% expression_ resolve simple math (non boolean) expressions fttb. 
% dates must be dealt with first  
% 2021-02-06T08:25:34 is transformed into 1612599934.0.
expression_(DateInSeconds, Map, Map) --> 
    [Year,'-', Month, '-', DayTHours,':', Minutes, ':', Seconds], spaces(_),
    { concat_atom([Year,'-', Month, '-', DayTHours,':', Minutes, ':', Seconds], '', Date), 
      parse_time(Date,DateInSeconds) %, print_message(informational, "~w"-[DateInSeconds])  
    }, !.
% 2021-02-06
expression_(DateInSeconds, Map, Map) -->  [Year,'-', Month, '-', Day],  spaces(_),
    { concat_atom([Year, Month, Day], '', Date), parse_time(Date, DateInSeconds) }, !. 
% basic float  extracted from atoms from the tokenizer
expression_(Float, Map, Map) --> [AtomNum,'.',AtomDecimal],
        { atom(AtomNum), atom(AtomDecimal), atomic_list_concat([AtomNum,'.',AtomDecimal], Atom), atom_number(Atom, Float) }, !.
% mathematical expressions
expression_(InfixBuiltIn, Map1, MapN) --> 
    %{print_message(informational, "Binary exp map ~w"-[Map1])}, 
    {op_stop(Stop)}, term_(Stop, Term, Map1, Map2), spaces(_), binary_op(BuiltIn), !, 
    %{print_message(informational, "Binary exp first term ~w and op ~w"-[Term, BuiltIn])}, 
    spaces(_), expression_(Expression, Map2, MapN), spaces(_), 
    {InfixBuiltIn =.. [BuiltIn, Term, Expression]}.%, print_message(informational, "Binary exp ~w"-InfixBuiltIn)}.  
% a quick fix for integer numbers extracted from atoms from the tokenizer
expression_(Number, Map, Map) --> [Atom],  spaces(_), { atom(Atom), atom_number(Atom, Number) }, !. 
expression_(Var, Map1, Map2) -->  {op_stop(Stop)}, variable(Stop, Var, Map1, Map2),!.%, {print_message(informational, "Just var ~w"-Var)}, 
expression_(Constant, Map1, Map2) -->  {op_stop(Stop)}, constant(Stop, Constant, Map1, Map2).%, {print_message(informational, "Constant ~w"-Constant)}.     
% error clause
expression(_, _, _, Rest, _) :- 
    asserterror('LE error found in an expression ', Rest), fail.

% only one word operators
%binary_op(Op) --> [Op], { atom(Op), current_op(_Prec, Fix, Op),
%    Op \= '.',
%    (Fix = 'xfx'; Fix='yfx'; Fix='xfy'; Fix='yfy') }.

% operators with any amout of words/symbols
% binary_op/3
binary_op(Op, In, Out) :-
    op_tokens(Op, OpTokens),
    append(OpTokens, Out, In).

op_tokens(Op, OpTokens) :-
    current_op(_Prec, Fix, Op), Op \= '.',
    (Fix = 'xfx'; Fix='yfx'; Fix='xfy'; Fix='yfy'),
    term_string(Op, OpString), tokenize(OpString, Tokens, [cased(true), spaces(true), numbers(false)]),
    unpack_tokens(Tokens, OpTokens).

% very inefficient. Better to compute and store. See below
op_stop_words(Words) :-
    op_stop(Words) -> true; (    
        findall(Word, 
            (current_op(_Prec, _, Op), Op \= '.', % don't include the period!
            term_string(Op, OpString), 
            tokenize(OpString, Tokens, [cased(true), spaces(true), numbers(false)]),
            unpack_tokens(Tokens, [Word|_])), Words), % taking only the first word as stop word 
        assertz(op_stop(Words))
        ), !. 

op_stop([ (on), 
        (because),
        (is_not_before),
        (not),
        (before),
        (and),
        (or),
        (at),
        (html_meta),
        (after),
        (in),
        (else),
        (+),
        (then),
        (must),
        (if),
        (if),
        ($),
        (\),
        (=),
        (thread_initialization),
        (:),
        (\),
        '\'',
        (xor),
        (:),
        (rem),
        (\),
        (table),
        (initialization),
        (rdiv),
        (/),
        (>),
        (>),
        (=),
        (=),
        (;),
        (as),
        (is),
        (=),
        @,
        @,
        @,
        @,
        (\),
        (thread_local),
        (>),
        (=),
        (<),
        (*),
        '\'',
        (=),
        (\),
        (\),
        (+),
        (+),
        (:),
        (>),
        (div),
        (discontiguous),
        (<),
        (/),
        (meta_predicate),
        (=),
        (-),
        (-),
        (volatile),
        (public),
        (-),
        (:),
        (:),
        (*),
        ?,
        (/),
        (*),
        (-),
        (multifile),
        (dynamic),
        (mod),
        (^),
        (module_transparent)
      ]).

stop_words([], []).
stop_words([Word|_], [Word]) :- nonvar(Word). % only the next word for now
stop_words([Word|_], []) :- var(Word).

% list_symbol/1: a symbol specific for list that can be used as stop word for others
list_symbol('[').
list_symbol(']'). 

extract_literal(_, [], [], []) :- !. 
extract_literal(StopWords, [],  [Word|RestOfWords],  [Word|RestOfWords]) :-
    (member(Word, StopWords); that_(Word); phrase(newline, [Word])), !. 
extract_literal(SW, RestName, [' '|RestOfWords],  NextWords) :- !, % skipping spaces
    extract_literal(SW, RestName, RestOfWords, NextWords).
extract_literal(SW, RestName, ['\t'|RestOfWords],  NextWords) :- !, 
    extract_literal(SW, RestName, RestOfWords, NextWords).
extract_literal(SW, [Word|RestName], [Word|RestOfWords],  NextWords) :-
    extract_literal(SW, RestName, RestOfWords, NextWords).

% extract_variable/7
% extract_variable(+StopWords, +InitialNameWords, -FinalNameWords, +InitialTypeWords, -FinalTypeWords, +ListOfWords, -NextWordsInText)
% refactored as a dcg predicate
extract_variable(_, Names, Names, Types, Types, [], []) :- !.                                % stop at when words run out
extract_variable(StopWords, Names, Names, Types, Types, [Word|RestOfWords], [Word|RestOfWords]) :-   % stop at reserved words, verbs or prepositions. 
    %(member(Word, StopWords); reserved_word(Word); verb(Word); preposition(Word); punctuation(Word); phrase(newline, [Word])), !.  % or punctuation
    (member(Word, StopWords); that_(Word); list_symbol(Word); punctuation(Word); phrase(newline, [Word])), !.
extract_variable(SW, InName, OutName, InType, OutType, [' '|RestOfWords], NextWords) :- !, % skipping spaces
    extract_variable(SW, InName, OutName, InType, OutType, RestOfWords, NextWords).
extract_variable(SW, InName, OutName, InType, OutType, ['\t'|RestOfWords], NextWords) :- !, % skipping spaces
    extract_variable(SW, InName, OutName, InType, OutType, RestOfWords, NextWords).  
extract_variable(SW, InName, OutName, InType, OutType, [Word|RestOfWords], NextWords) :- % ordinals are not part of the type
    ordinal(Word), !, 
    extract_variable(SW, [Word|InName], OutName, InType, OutType, RestOfWords, NextWords).
extract_variable(SW, InName, OutName, InType, OutType, [Word|RestOfWords], NextWords) :- % types are not part of the name
    is_a_type(Word),
    extract_variable(SW, InName, NextName, InType, OutType, RestOfWords, NextWords),
    (NextName = [] -> OutName = [Word]; OutName = NextName), !.
extract_variable(SW, InName, [Word|OutName], InType, [Word|OutType], [Word|RestOfWords], NextWords) :- % everything else is part of the name (for instances) and the type (for templates)
    extract_variable(SW, InName, OutName, InType, OutType, RestOfWords, NextWords).

% extract_expression/4
% extract_expression(+StopWords, ListOfNameWords, +ListOfWords, NextWordsInText)
% it does not stop at reserved words!
extract_expression(_, [], [], []) :- !.                                % stop at when words run out
extract_expression(StopWords, [], [Word|RestOfWords], [Word|RestOfWords]) :-   % stop at  verbs? or prepositions?. 
    (member(Word, StopWords); that_(Word); list_symbol(Word); phrase(newline, [Word])), !.  
%extract_expression([Word|RestName], [Word|RestOfWords], NextWords) :- % ordinals are not part of the name
%    ordinal(Word), !,
%    extract_constant(RestName, RestOfWords, NextWords).
extract_expression(SW, RestName, [' '|RestOfWords],  NextWords) :- !, % skipping spaces
    extract_expression(SW, RestName, RestOfWords, NextWords).
extract_expression(SW, RestName, ['\t'|RestOfWords],  NextWords) :- !, 
    extract_expression(SW, RestName, RestOfWords, NextWords).
extract_expression(SW, [Word|RestName], [Word|RestOfWords],  NextWords) :-
    %is_a_type(Word),
    %not(determiner(Word)), % no determiners inside constants!
    extract_expression(SW, RestName, RestOfWords, NextWords).

% extract_constant/4
% extract_constant(+StopWords, ListOfNameWords, +ListOfWords, NextWordsInText)
extract_constant(_, [], [], []) :- !.                                % stop at when words run out
extract_constant(StopWords, [], [Word|RestOfWords], [Word|RestOfWords]) :-   % stop at reserved words, verbs? or prepositions?. 
    %(member(Word, StopWords); reserved_word(Word); verb(Word); preposition(Word); punctuation(Word); phrase(newline, [Word])), !.  % or punctuation
    (member(Word, StopWords); that_(Word); list_symbol(Word); punctuation(Word); phrase(newline, [Word])), !.
%extract_constant([Word|RestName], [Word|RestOfWords], NextWords) :- % ordinals are not part of the name
%    ordinal(Word), !,
%    extract_constant(RestName, RestOfWords, NextWords).
extract_constant(SW, RestName, [' '|RestOfWords],  NextWords) :- !, % skipping spaces
    extract_constant(SW, RestName, RestOfWords, NextWords).
extract_constant(SW, RestName, ['\t'|RestOfWords],  NextWords) :- !, 
    extract_constant(SW, RestName, RestOfWords, NextWords).
extract_constant(SW, [Word|RestName], [Word|RestOfWords],  NextWords) :-
    %is_a_type(Word),
    %not(determiner(Word)), % no determiners inside constants!
    extract_constant(SW, RestName, RestOfWords, NextWords).

% extract_list/6
% extract_list(+StopWords, -List, +Map1, -Map2, +[Word|PossibleLiteral], -NextWords),
extract_list(SW, [], Map, Map, [Word|Rest], [Word|Rest]) :- 
    lists:member(Word, SW), !. % stop but leave the symbol for further verification
%extract_list(_, [], Map, Map, [')'|Rest], [')'|Rest]) :- !. 
extract_list(SW, RestList, Map1, MapN, [' '|RestOfWords],  NextWords) :- !, % skipping spaces
    extract_list(SW, RestList, Map1, MapN, RestOfWords, NextWords).
extract_list(SW, RestList, Map1, MapN, [' '|RestOfWords],  NextWords) :- !, % skipping spaces
    extract_list(SW, RestList, Map1, MapN, RestOfWords, NextWords).
extract_list(SW, RestList, Map1, MapN, ['\t'|RestOfWords],  NextWords) :- !, 
    extract_list(SW, RestList, Map1, MapN, RestOfWords, NextWords).
extract_list(SW, RestList, Map1, MapN, [','|RestOfWords],  NextWords) :- !, % skip over commas
    extract_list(SW, RestList, Map1, MapN, RestOfWords, NextWords).
extract_list(SW, RestList, Map1, MapN, ['|'|RestOfWords],  NextWords) :- !, % skip over commas
    extract_list(SW, RestList, Map1, MapN, RestOfWords, NextWords).
extract_list(StopWords, List, Map1, MapN, [Det|InWords], LeftWords) :-
    indef_determiner(Det), 
    extract_variable(['|'|StopWords], [], NameWords, [], _, InWords, NextWords), NameWords \= [], % <- leave that _ unbound!
    name_predicate(NameWords, Name),  
    update_map(Var, Name, Map1, Map2),
    (NextWords = [']'|_] -> (RestList = [], LeftWords=NextWords, MapN=Map2 ) ; 
    extract_list(StopWords, RestList, Map2, MapN, NextWords, LeftWords) ), 
    (RestList=[] -> List=[Var|[]]; List=[Var|RestList]), 
    !.
extract_list(StopWords, List, Map1, MapN, [Det|InWords], LeftWords) :-
    def_determiner(Det), 
    extract_variable(['|'|StopWords], [], NameWords, [], _, InWords, NextWords), NameWords \= [], % <- leave that _ unbound!
    name_predicate(NameWords, Name),  
    consult_map(Var, Name, Map1, Map2), 
    (NextWords = [']'|_] -> (RestList = [], LeftWords=NextWords, MapN=Map2 ) ;
    extract_list(StopWords, RestList, Map2, MapN, NextWords, LeftWords) ), 
    (RestList=[] -> List=[Var|[]]; List=[Var|RestList]), !.
extract_list(StopWords, List, Map1, MapN, InWords, LeftWords) :- % symbolic variables without determiner
    extract_variable(['|'|StopWords], [], NameWords, [], _, InWords, NextWords), NameWords \= [],  % <- leave that _ unbound!
    name_predicate(NameWords, Name),  
    consult_map(Var, Name, Map1, Map2), 
    (NextWords = [']'|_] -> (RestList = [], LeftWords=NextWords, MapN=Map2 ) ; 
    extract_list(StopWords, RestList, Map2, MapN, NextWords, LeftWords) ), 
    (RestList=[] -> List=[Var|[]]; List=[Var|RestList]), !.
extract_list(StopWords, List, Map1, MapN, InWords, LeftWords) :-
    extract_expression(['|',','|StopWords], NameWords, InWords, NextWords), NameWords \= [], 
    ( phrase(expression_(Expression, Map1, Map2), NameWords) -> true 
    ; ( Map1 = Map2, name_predicate(NameWords, Expression) ) ),
    ( NextWords = [']'|_] -> ( RestList = [], LeftWords=NextWords, MapN=Map2 ) 
    ;    extract_list(StopWords, RestList, Map2, MapN, NextWords, LeftWords) ), 
    (RestList=[] -> List=[Expression|[]]; List=[Expression|RestList]), !.

determiner(Det) :-
    (ind_det(Det); ind_det_C(Det); def_det(Det); def_det_C(Det)), !. 

indef_determiner(Det) :-
    (ind_det(Det); ind_det_C(Det)), !. 

def_determiner(Det) :-
    (def_det(Det); def_det_C(Det)), !. 

rebuild_template(RawTemplate, Map1, MapN, Template) :-
    template_elements(RawTemplate, Map1, MapN, [], Template).

% template_elements(+Input,+InMap, -OutMap, +Previous, -Template)
template_elements([], Map1, Map1, _, []).     
template_elements([Word|RestOfWords], Map1, MapN, Previous, [Var|RestTemplate]) :-
    (ind_det(Word); ind_det_C(Word)), Previous \= [is|_], 
    extract_variable([], [], NameWords, [], _, RestOfWords, NextWords), !, % <-- CUT!
    name_predicate(NameWords, Name), 
    update_map(Var, Name, Map1, Map2), 
    template_elements(NextWords, Map2, MapN, [], RestTemplate).
template_elements([Word|RestOfWords], Map1, MapN, Previous, [Var|RestTemplate]) :-
    (def_det_C(Word); def_det(Word)), Previous \= [is|_], 
    extract_variable([], [], NameWords, [], _, RestOfWords, NextWords), !, % <-- CUT!
    name_predicate(NameWords, Name), 
    member(map(Var,Name), Map1),  % confirming it is an existing variable and unifying
    template_elements(NextWords, Map1, MapN, [], RestTemplate).
template_elements([Word|RestOfWords], Map1, MapN, Previous, [Word|RestTemplate]) :-
    template_elements(RestOfWords, Map1, MapN, [Word|Previous], RestTemplate).

% update_map/4
% update_map(?V, +Name, +InMap, -OutMap)
update_map(V, Name, InMap, InMap) :- 
    var(V), nonvar(Name), nonvar(InMap), 
    member(map(O,Name), InMap), O\==V, fail, !. 
update_map(V, Name, InMap, OutMap) :-  % updates the map by adding a new variable into it. 
    var(V), nonvar(Name), nonvar(InMap), 
    not(member(map(_,Name), InMap)), 
    OutMap = [map(V,Name)|InMap]. 
%update_map(V, _, Map, Map) :-
%    nonvar(V). 

% consult_map/4
% consult_map(+V, -Name, +Inmap, -OutMap)
consult_map(V, Name, InMap, InMap) :-
    member(map(Var, SomeName), InMap), (Name == SomeName -> Var = V; ( Var == V -> Name = SomeName ; fail ) ),  !.  
%consult_map(V, V, Map, Map). % leave the name unassigned % deprecated to be used inside match

builtin_(BuiltIn, [BuiltIn1, BuiltIn2|RestWords], RestWords) :- 
    atom_concat(BuiltIn1, BuiltIn2, BuiltIn), 
    Predicate =.. [BuiltIn, _, _],  % only binaries fttb
    predicate_property(system:Predicate, built_in), !.
builtin_(BuiltIn, [BuiltIn|RestWords], RestWords) :- 
    Predicate =.. [BuiltIn, _, _],  % only binaries fttb
    predicate_property(system:Predicate, built_in). 

/* --------------------------------------------------------- Utils in Prolog */
time_of(P, T) :- P=..[_|Arguments], lists:append(_, [T], Arguments). % it assumes time as the last argument

% Unwraps tokens, excelt for newlines which become newline(NextLineNumber)
unpack_tokens([], []).
unpack_tokens([cntrl(Char)|Rest], [newline(Next)|NewRest]) :- (Char=='\n' ; Char=='\r'), !,
    %not sure what will happens on env that use \n\r
    update_nl_count(Next), unpack_tokens(Rest, NewRest).
unpack_tokens([First|Rest], [New|NewRest]) :-
    (First = word(New); First=cntrl(New); First=punct(New); First=space(New); First=number(New); First=string(New)), 
     !,
    unpack_tokens(Rest, NewRest).  

% increments the next line number
update_nl_count(NN) :- retract(last_nl_parsed(N)), !, NN is N + 1, assert(last_nl_parsed(NN)). 

ordinal(Ord) :-
    ordinal(_, Ord). 

ordinal(1,  'first').
ordinal(2,  'second').
ordinal(3,  'third').
ordinal(4,  'fourth').
ordinal(5,  'fifth').
ordinal(6,  'sixth').
ordinal(7,  'seventh').
ordinal(8,  'eighth').
ordinal(9,  'ninth').
ordinal(10, 'tenth').

%is_a_type/1
is_a_type(T) :- % pending integration with wei2nlen:is_a_type/1
   %ground(T),
   (is_type(T); pre_is_type(T)), !. 
   %(T=time; T=date; T=number; T=person; T=day). % primitive types to start with
   %not(number(T)), not(punctuation(T)),
   %not(reserved_word(T)),
   %not(verb(T)),
   %not(preposition(T)). 

/* ------------------------------------------------ determiners */

ind_det_C('A').
ind_det_C('An').
% ind_det_C('Some').
ind_det_C('Each'). % added experimental
ind_det_C('Which').  % added experimentally

def_det_C('The').

ind_det(a).
ind_det(an).
ind_det(another). % added experimentally
ind_det(which).  % added experimentally
ind_det(each).  % added experimentally
% ind_det(some).

def_det(the).

/* ------------------------------------------------ reserved words */
reserved_word(W) :- % more reserved words pending??
    W = 'is'; W ='not'; W='if'; W='If'; W='then'; W = 'where';  W = '&'; % <- hack!
    W = 'at'; W= 'from'; W='to';  W='half'; % W='or'; W='and'; % leaving and/or out of this for now
    W = 'else'; W = 'otherwise'; 
    W = such ; 
    W = '<'; W = '='; W = '>';  W = '+'; W = '-'; W = '/'; W = '*'; % these are handled by extract_expression
    W = '{' ; W = '}' ; W = '(' ; W = ')' ; W = '[' ; W = ']',
    W = ':', W = ','; W = ';'. % these must be handled by parsing
reserved_word(P) :- punctuation(P).

that_(that).
that_('That'). 

/* ------------------------------------------------ punctuation */
%punctuation(punct(_P)).

punctuation('.').
punctuation(',').
punctuation(';').
%punctuation(':').
punctuation('\'').

/* ------------------------------------------------ verbs */
verb(Verb) :- present_tense_verb(Verb); continuous_tense_verb(Verb); past_tense_verb(Verb). 

present_tense_verb(is).
present_tense_verb(complies). 
present_tense_verb(does). 
present_tense_verb(occurs).
present_tense_verb(meets).
present_tense_verb(relates).
present_tense_verb(can).
present_tense_verb(qualifies).
present_tense_verb(has).
present_tense_verb(satisfies).
present_tense_verb(owns).
present_tense_verb(belongs).
present_tense_verb(applies).
present_tense_verb(must).
present_tense_verb(acts).
present_tense_verb(falls).
present_tense_verb(corresponds). 
present_tense_verb(likes). 

continuous_tense_verb(according).
continuous_tense_verb(beginning).
continuous_tense_verb(ending).

past_tense_verb(spent). 
past_tense_verb(looked).
past_tense_verb(could).
past_tense_verb(had).
past_tense_verb(tried).
past_tense_verb(explained).
past_tense_verb(ocurred).
 
/* ------------------------------------------------- prepositions */
preposition(of).
%preposition(on).
preposition(from).
preposition(to).
preposition(at).
preposition(in).
preposition(with).
preposition(plus).
preposition(as).
preposition(by).

/* ------------------------------------------------- memory handling */
assertall([]).
assertall([F|R]) :-
    not(asserted(F)),
    %print_message(informational, "Asserting"-[F]),
    assertz(F), !,
    assertall(R).
assertall([_F|R]) :-
    assertall(R).

asserted(F :- B) :- clause(F, B). % as a rule with a body
asserted(F) :- clause(F,true). % as a fact

/* -------------------------------------------------- error handling */
asserterror(Me, Rest) :-
    %print_message(error, ' Error found'), 
    %select_first_section(Rest, 40, Context), 
    %retractall(error_notice(_,_,_,_)), % we will report only the last
    once( nth1(N,Rest,newline(NextLine)) ), LineNumber is NextLine-2,
    RelevantN is N-1,
    length(Relevant,RelevantN), append(Relevant,_,Rest),
    findall(Token, (member(T,Relevant), (T=newline(_) -> Token='\n' ; Token=T)), Tokens),
    asserta(error_notice(error, Me, LineNumber, Tokens)). % asserting the last first!

% to select just a chunck of Rest to show. 
select_first_section([], _, []) :- !.
select_first_section(_, 0, []) :- !. 
select_first_section([E|R], N, [E|NR]) :-
    N > 0, NN is N - 1,
    select_first_section(R, NN, NR). 

showErrors(File,Baseline) :- % showing the deepest message!
    findall(error_notice(error, Me,Pos, ContextTokens), 
        error_notice(error, Me,Pos, ContextTokens), ErrorsList),
    deepest(ErrorsList, 
        error_notice(error, 'None',0, ['There was no syntax error']), 
        error_notice(error, MeMax,PosMax, ContextTokensMax)), 
    atomic_list_concat([MeMax,': '|ContextTokensMax],ContextTokens_),
    Line is PosMax+Baseline,
    print_message(error,error(syntax_error(ContextTokens_),file(File,Line,_One,_Char))).
    % to show them all
    %forall(error_notice(error, Me,Pos, ContextTokens), (
    %    atomic_list_concat([Me,': '|ContextTokens],ContextTokens_),
    %    Line is Pos+Baseline,
    %    print_message(error,error(syntax_error(ContextTokens_),file(File,Line,_One,_Char)))
    %    )).

deepest([], Deepest, Deepest) :- !.
deepest([error_notice(error, Me,Pos, ContextTokens)|Rest], 
        error_notice(error,_Me0, Pos0,_ContextTokens0), Out) :-
    Pos0 < Pos, !, 
    deepest(Rest, error_notice(error, Me,Pos, ContextTokens), Out).
deepest([_|Rest], In, Out) :-
    deepest(Rest, In, Out).

showProgress :-
    findall(error_notice(error, Me,Pos, ContextTokens), 
        error_notice(error, Me,Pos, ContextTokens), ErrorsList),
    deepest(ErrorsList, 
        error_notice(error, 'None',0, ['There was no syntax error']), 
        error_notice(error, MeMax,PosMax, ContextTokensMax)), 
    atomic_list_concat([MeMax,': '|ContextTokensMax],ContextTokens_),
    Line is PosMax+1,
    print_message(informational,error(syntax_error(ContextTokens_),file(someFile,Line,_One,_Char))).


spypoint(A,A). % for debugging

% meta_dictionary(?LiteralElements, ?NamesAndTypes, ?Template)
% for meta templates. See below
% meta_dictionary/1
meta_dictionary(Predicate, VariablesNames, Template) :- 
    meta_dict(Predicate, VariablesNames, Template) ; predef_meta_dict(Predicate, VariablesNames, Template).

:- discontiguous predef_meta_dict/3.
predef_meta_dict([\=, T1, T2], [first_thing-time, second_thing-time], [T1, is, different, from, T2]).
predef_meta_dict([=, T1, T2], [first_thing-time, second_thing-time], [T1, is, equal, to, T2]).

% dictionary(?LiteralElements, ?NamesAndTypes, ?Template)
% this is a multimodal predicate used to associate a Template with its particular other of the words for LE
% with the Prolog expression of that relation in LiteralElements (not yet a predicate, =.. is done elsewhere).
% NamesAndTypes contains the external name and type (name-type) of each variable just in the other in 
% which the variables appear in LiteralElement. 
% dictionary/1
dictionary(Predicate, VariablesNames, Template) :- % dict(Predicate, VariablesNames, Template).
    dict(Predicate, VariablesNames, Template) ; predef_dict(Predicate, VariablesNames, Template).
%    predef_dict(Predicate, VariablesNames, Template); dict(Predicate, VariablesNames, Template).

:- discontiguous predef_dict/3.
% predef_dict/3 is a database with predefined templates for LE
% it must be ordered by the side of the third argument, to allow the system to check first the longer template
% with the corresponding starting words. 
%predef_dict([days_spent_in_uk,Individual,Start,End,TotalDays], [who-person,start-date,end-date,total-number], 
%                    [Individual, spent, TotalDays, in, the, 'UK', starting, at, Start, &, ending, at, End]). 
%predef_dict([uk_tax_year_for_date,Date,Year,Start,End], [first_date-date, year-year, second_date-date, third_date-date], 
%                    [in, the, 'UK', Date, falls, in, Year, beginning, at, Start, &, ending, at, End]).
%predef_dict([myDB_entities:is_individual_or_company_on, A, B],
%                    [affiliate-affiliate, date-date],
%                    [A, is, an, individual, or, is, a, company, at, B]).
% Prolog
predef_dict([has_as_head_before, A, B, C], [list-list, symbol-term, rest_of_list-list], [A, has, B, as, head, before, C]).
predef_dict([append, A, B, C],[first_list-list, second_list-list, third_list-list], [appending, A, then, B, gives, C]).
predef_dict([reverse, A, B], [list-list, other_list-list], [A, is, the, reverse, of, B]).
predef_dict([same_date, T1, T2], [time_1-time, time_2-time], [T1, is, the, same, date, as, T2]). % see reasoner.pl before/2
predef_dict([between,Minimum,Maximum,Middle], [min-date, max-date, middle-date], 
                [Middle, is, between, Minimum, &, Maximum]).
predef_dict([is_1_day_after, A, B], [date-date, second_date-date],
                [A, is, '1', day, after, B]).
predef_dict([is_days_after, A, B, C], [date-date, number-number, second_date-date],
                  [A, is, B, days, after, C]).
predef_dict([immediately_before, T1, T2], [time_1-time, time_2-time], [T1, is, immediately, before, T2]). % see reasoner.pl before/2
predef_dict([\=, T1, T2], [thing_1-thing, thing_2-thing], [T1, is, different, from, T2]).
predef_dict([==, T1, T2], [thing_1-thing, thing_2-thing], [T1, is, equivalent, to, T2]).
predef_dict([is_a, Object, Type], [object-object, type-type], [Object, is, of, type, Type]).
predef_dict([is_not_before, T1, T2], [time1-time, time2-time], [T1, is, not, before, T2]). % see reasoner.pl before/2
predef_dict([=, T1, T2], [thing_1-thing, thing_2-thing], [T1, is, equal, to, T2]).
predef_dict([before, T1, T2], [time1-time, time2-time], [T1, is, before, T2]). % see reasoner.pl before/2
predef_dict([after, T1, T2], [time1-time, time2-time], [T1, is, after, T2]).  % see reasoner.pl before/2
predef_dict([member, Member, List], [member-object, list-list], [Member, is, in, List]).
predef_dict([is, A, B], [member-object, list-list], [A, is, B]). % builtin Prolog assignment
% predefined entries:
%predef_dict([assert,Information], [info-clause], [this, information, Information, ' has', been, recorded]).
predef_dict([\=@=, T1, T2], [thing_1-thing, thing_2-thing], [T1, \,=,@,=, T2]).
predef_dict([\==, T1, T2], [thing_1-thing, thing_2-thing], [T1, \,=,=, T2]).
predef_dict([=\=, T1, T2], [thing_1-thing, thing_2-thing], [T1, =,\,=, T2]).
predef_dict([=@=, T1, T2], [thing_1-thing, thing_2-thing], [T1, =,@,=, T2]).
predef_dict([==, T1, T2], [thing_1-thing, thing_2-thing], [T1, =,=, T2]).
predef_dict([=<, T1, T2], [thing_1-thing, thing_2-thing], [T1, =,<, T2]).
predef_dict([=<, T1, T2], [thing_1-thing, thing_2-thing], [T1, =,<, T2]).
predef_dict([>=, T1, T2], [thing_1-thing, thing_2-thing], [T1, >,=, T2]).
predef_dict([=, T1, T2], [thing_1-thing, thing_2-thing], [T1, =, T2]).
predef_dict([<, T1, T2], [thing_1-thing, thing_2-thing], [T1, <, T2]).
predef_dict([>, T1, T2], [thing_1-thing, thing_2-thing], [T1, >, T2]).
predef_dict([unparse_time, Secs, Date], [secs-seconds, date-date], [Secs, corresponds, to, date, Date]).
predef_dict([must_be, Type, Term], [type-type, term-term], [Term, must, be, Type]).
predef_dict([must_not_be, A, B], [term-term, variable-variable], [A, must, not, be, B]). 

% pre_is_type/1
pre_is_type(thing).
pre_is_type(time).
pre_is_type(type).
pre_is_type(object).
pre_is_type(date).
pre_is_type(day).
pre_is_type(person).
pre_is_type(list).
pre_is_type(seconds). 
pre_is_type(number). 

% support predicates
must_be(A, var) :- var(A).
must_be(A, nonvar) :- nonvar(A).
must_be_nonvar(A) :- nonvar(A).
must_not_be(A,B) :- not(must_be(A,B)). 

has_as_head_before([B|C], B, C). 

% see reasoner.pl
%before(A,B) :- nonvar(A), nonvar(B), number(A), number(B), A < B. 

/* ---------------------------------------------------------------  meta predicates CLI */

is_it_illegal(English, Scenario) :- % only event as possibly illegal for the time being
    (parsed -> true; fail), !, 
    translate_query(English, happens(Goal, T)), % later -->, Kbs),
    %print_message(informational, "Goal Name: ~w"-[GoalName]),
    pengine_self(SwishModule), %SwishModule:query(GoalName, Goal), 
    %extract_goal_command(Question, SwishModule, Goal, Command), 
    copy_term(Goal, CopyOfGoal), 
    get_answer_from_goal(CopyOfGoal, RawGoal),  name_as_atom(RawGoal, EnglishQuestion), 
    print_message(informational, "Testing illegality: ~w"-[EnglishQuestion]),
    print_message(informational, "Scenario: ~w"-[Scenario]),
    get_assumptions_from_scenario(Scenario, SwishModule, Assumptions), 
    setup_call_catcher_cleanup(assert_facts(SwishModule, Assumptions), 
            %catch(SwishModule:holds(Goal), Error, ( print_message(error, Error), fail ) ), 
            %catch(Command, Error, ( print_message(error, Error), fail ) ), 
            catch(SwishModule:it_is_illegal(Goal, T), Error, ( print_message(error, Error), fail ) ), 
            _Result, 
            retract_facts(SwishModule, Assumptions)), 
    get_answer_from_goal(Goal, RawAnswer), name_as_atom(RawAnswer, EnglishAnswer),  
    print_message(informational, "Answers: ~w"-[EnglishAnswer]).

% extract_goal_command(WrappedGoal, Module, InnerGoal, RealGoal)
extract_goal_command((A;B), M, (IA;IB), (CA;CB)) :-
    (extract_goal_command(A, M, IA, CA); extract_goal_command(B, M, IB, CB)), !. 
extract_goal_command((A,B), M, (IA,IB), (CA,CB)) :-
    extract_goal_command(A, M, IA, CA), extract_goal_command(B, M, IB, CB), !. 
extract_goal_command(holds(Goal,T), M, Goal, (holds(Goal,T);M:holds(Goal,T))) :- !.
extract_goal_command(happens(Goal,T), M, Goal, (happens(Goal,T);M:happens(Goal,T))) :- !.
extract_goal_command(Goal, M, Goal, M:Goal).

get_assumptions_from_scenario(noscenario, _, []) :- !.  
get_assumptions_from_scenario(Scenario, SwishModule, Assumptions) :-
    SwishModule:example(Scenario, [scenario(Assumptions, _)]).

translate_query(English_String, Goals) :-
    tokenize(English_String, Tokens, [cased(true), spaces(true), numbers(false)]),
    unpack_tokens(Tokens, UTokens), 
    clean_comments(UTokens, CTokens), 
    phrase(conditions(0, [], _, Goals), CTokens) -> true 
    ; ( error_notice(error, Me,Pos, ContextTokens), print_message(error, [Me,Pos,ContextTokens]), fail ). 

/* ----------------------------------------------------------------- Event Calculus  */
% holds/2
holds(Fluent, T) :-
    pengine_self(SwishModule), %trace, 
    SwishModule:happens(Event, T1), 
    rbefore(T1,T),  
    SwishModule:initiates(Event, Fluent, T1), 
    %(nonvar(T) -> rbefore(T1,T); T=(after(T1)-_)),  % T1 is strictly before T 'cos T is not a variable
    %(nonvar(T) -> rbefore(T1,T); true),
    not(interrupted(T1, Fluent, T)).

rbefore(T1, T) :-
    nonvar(T1), nonvar(T), before(T1, T). %, !.
%rbefore(T1, T) :- (var(T1); var(T)), !. % if anyone is a variable, don't compute
%rbefore(T1, (after(T2)-_)) :-
%    nonvar(T1), nonvar(T2), before(T1, T2).

% interrupted/3
interrupted(T1, Fluent, T2) :- %trace, 
    pengine_self(SwishModule),
    SwishModule:happens(Event, T), 
    rbefore(T, T2), 
    SwishModule:terminates(Event, Fluent, T), 
    (rbefore(T1, T); T1=T), !.
    %(nonvar(T2) -> rbefore(T, T2) ; true ), !.  
    %(T2=(after(T1)-_)->T2=(after(T1)-before(T)); rbefore(T,T2)). 

% experimental; BUG: apparently LE-originated clauses are not being asserted as in TaxLog; 
% TODO: cleanup, refactor with answer(...)
explainedAnswer(English,Unknowns,Explanation,Result) :- trace, 
    (parsed -> true; fail), !, 
    pengine_self(SwishModule), 
    (translate_command(SwishModule, English, GoalName, Goal, Scenario) -> true 
    ; ( print_message(error, "Don't understand this question: ~w "-[English]), !, fail ) ), % later -->, Kbs),
    copy_term(Goal, CopyOfGoal),  
    get_answer_from_goal(CopyOfGoal, RawGoal), name_as_atom(RawGoal, EnglishQuestion), 
    print_message(informational, "Query ~w with ~w: ~w"-[GoalName, Scenario, EnglishQuestion]),
    print_message(informational, "Scenario: ~w"-[Scenario]),
    % assert facts in scenario
    (Scenario==noscenario -> true ; %Facts = [] ; 
        (SwishModule:example(Scenario, [scenario(_Facts, _)]) -> 
            true;  print_message(error, "Scenario: ~w does not exist"-[Scenario]))), !,  
    %print_message(informational, "Facts: ~w"-[Facts]), 
    extract_goal_command(Goal, SwishModule, InnerGoal, Command), 
    print_message(informational, "Command: ~w"-[Command]), trace, 
    query_with_facts(at(InnerGoal,SwishModule),Scenario,Unknowns,Explanation,Result),
    print_message(informational,"Result:~w, Explanation: ~w"-[Result,Explanation]),
    print_message(informational,"Unknowns: ~w"-[Unknowns]),
    % setup_call_catcher_cleanup(assert_facts(SwishModule, Facts), 
    %         catch((Command), Error, ( print_message(error, Error), fail ) ), 
    %         _Result, 
    %         retract_facts(SwishModule, Facts)), % probably not necessary, the SWISH module is transient
    get_answer_from_goal(Goal, RawAnswer), name_as_atom(RawAnswer, EnglishAnswer),  
    print_message(informational, "Answer: ~w"-[EnglishAnswer]).

/* ----------------------------------------------------------------- CLI English */
% answer/1
% answer(+Query or Query Expression)
answer(English) :- %trace, 
    parsed, 
    pengine_self(SwishModule), 
    (translate_command(SwishModule, English, GoalName, Goal, Scenario) -> true 
    ; ( print_message(error, "Don't understand this question: ~w "-[English]), !, fail ) ), % later -->, Kbs),
    copy_term(Goal, CopyOfGoal),  
    get_answer_from_goal(CopyOfGoal, RawGoal), name_as_atom(RawGoal, EnglishQuestion), 
    print_message(informational, "Query ~w with ~w: ~w"-[GoalName, Scenario, EnglishQuestion]),
    %print_message(informational, "Scenario: ~w"-[Scenario]),
    % assert facts in scenario
    (Scenario==noscenario -> Facts = [] ; 
        (SwishModule:example(Scenario, [scenario(Facts, _)]) -> 
            true;  print_message(error, "Scenario: ~w does not exist"-[Scenario]))), !,  
    %print_message(informational, "Facts: ~w"-[Facts]), 
    extract_goal_command(Goal, SwishModule, _InnerGoal, Command), 
    %print_message(informational, "Command: ~w"-[Command]),
    setup_call_catcher_cleanup(assert_facts(SwishModule, Facts), 
            catch((trace, Command), Error, ( print_message(error, Error), fail ) ), 
            _Result, 
            retract_facts(SwishModule, Facts)),
    get_answer_from_goal(Goal, RawAnswer), name_as_atom(RawAnswer, EnglishAnswer),  
    print_message(informational, "Answer: ~w"-[EnglishAnswer]).

% answer/2
% answer(+Query, with(+Scenario))
answer(English, Arg) :- %trace, 
    parsed,
    pengine_self(SwishModule), 
    (translate_command(SwishModule, English, GoalName, Goal, PreScenario) -> true 
    ; ( print_message(error, "Don't understand this question: ~w "-[English]), !, fail ) ), % later -->, Kbs),
    copy_term(Goal, CopyOfGoal),  
    get_answer_from_goal(CopyOfGoal, RawGoal), name_as_atom(RawGoal, EnglishQuestion), 
    ((Arg = with(ScenarioName), PreScenario=noscenario) -> Scenario=ScenarioName; Scenario=PreScenario),   
    print_message(informational, "Query ~w with ~w: ~w"-[GoalName, Scenario, EnglishQuestion]),
    %print_message(informational, "Scenario: ~w"-[Scenario]),
    % assert facts in scenario
    (Scenario==noscenario -> Facts = [] ; 
        (SwishModule:example(Scenario, [scenario(Facts, _)]) -> 
            true;  print_message(error, "Scenario: ~w does not exist"-[Scenario]))), !,  
    %print_message(informational, "Facts: ~w"-[Facts]), 
    extract_goal_command((trace, Goal), SwishModule, _InnerGoal, Command), 
    %print_message(informational, "Command: ~w"-[Command]),
    setup_call_catcher_cleanup(assert_facts(SwishModule, Facts), 
            catch((true, Command), Error, ( print_message(error, Error), fail ) ), 
            _Result, 
            retract_facts(SwishModule, Facts)),
    get_answer_from_goal(Goal, RawAnswer), name_as_atom(RawAnswer, EnglishAnswer),  
    print_message(informational, "Answer: ~w"-[EnglishAnswer]).

% answer/3
% answer(+English, with(+Scenario), -Result)
answer(English, Arg, Answers) :-
    parsed, 
    pengine_self(SwishModule), 
    translate_command(SwishModule, English, _, Goal, PreScenario), % later -->, Kbs),
    %copy_term(Goal, CopyOfGoal), 
    %get_answer_from_goal(CopyOfGoal, RawGoal), name_as_atom(RawGoal, EnglishQuestion), 
    ((Arg = with(ScenarioName), PreScenario=noscenario) -> Scenario=ScenarioName; Scenario=PreScenario), 
    extract_goal_command((trace, Goal), SwishModule, _InnerGoal, Command),
    (Scenario==noscenario -> Facts = [] ; SwishModule:example(Scenario, [scenario(Facts, _)])), 
    setup_call_catcher_cleanup(assert_facts(SwishModule, Facts), 
            catch(Command, Error, ( print_message(error, Error), fail ) ), 
            _Result, 
            retract_facts(SwishModule, Facts)),
    get_answer_from_goal(Goal, Answers). 
    %reasoner:query_once_with_facts(Goal,Scenario,_,_E,Result).

% answer/4
% answer(+English, with(+Scenario), -Explanations, -Result) :-
answer(English, Arg, E, Result) :- %trace,
    parsed, !, pengine_self(SwishModule), 
    translate_command(SwishModule, English, _, Goal, PreScenario), 
    ((Arg = with(ScenarioName), PreScenario=noscenario) -> Scenario=ScenarioName; Scenario=PreScenario), 
    extract_goal_command(Goal, SwishModule, InnerGoal, _Command),
    (Scenario==noscenario -> Facts = [] ; SwishModule:example(Scenario, [scenario(Facts, _)])), !, 
    setup_call_catcher_cleanup(assert_facts(SwishModule, Facts), 
            catch((trace, query(at(InnerGoal, SwishModule),_,E,Result)), Error, ( print_message(error, Error), fail ) ), 
            _Result, 
            retract_facts(SwishModule, Facts)). 

% get_answer_from_goal/2
get_answer_from_goal((G,R), WholeAnswer) :- 
    get_answer_from_goal(G, Answer), 
    get_answer_from_goal(R, RestAnswers), 
    append(Answer, ['\n','\t',and|RestAnswers], WholeAnswer).
get_answer_from_goal(not(G), [it,is,not,the,case,that,'\n', '\t'|Answer]) :- 
    get_answer_from_goal(G, Answer).
get_answer_from_goal(happens(Goal,T), Answer) :- !,   % simple goals do not return a list, just a literal
    Goal =.. [Pred|GoalElements], dict([Pred|GoalElements], Types, WordsAnswer), 
    process_types_or_names(WordsAnswer, GoalElements, Types, ProcessedWordsAnswers), 
    process_time_term(T, TimeExplain),
    Answer = ['At', TimeExplain, it, occurs, that|ProcessedWordsAnswers].
get_answer_from_goal(holds(Goal,T), Answer) :- !, 
    Goal =.. [Pred|GoalElements], dict([Pred|GoalElements], Types, WordsAnswer), 
    process_types_or_names(WordsAnswer, GoalElements, Types, ProcessedWordsAnswers), 
    process_time_term(T, TimeExplain),
    Answer = ['At', TimeExplain, it, holds, that|ProcessedWordsAnswers], !.
get_answer_from_goal(Goal, ProcessedWordsAnswers) :-  
    Goal =.. [Pred|GoalElements], meta_dictionary([Pred|GoalElements], Types, WordsAnswer),
    process_types_or_names(WordsAnswer, GoalElements, Types, ProcessedWordsAnswers), !. 
get_answer_from_goal(Goal, ProcessedWordsAnswers) :-  
    Goal =.. [Pred|GoalElements], dictionary([Pred|GoalElements], Types, WordsAnswer),
    process_types_or_names(WordsAnswer, GoalElements, Types, ProcessedWordsAnswers). 

process_time_term(T,ExplainT) :- var(T), name_as_atom([a, time, T], ExplainT). % in case of vars
process_time_term(T,T) :- nonvar(T), atom(T), !. 
process_time_term(T,Time) :- nonvar(T), number(T), T>100, unparse_time(T, Time), !.  
process_time_term(T,Time) :- nonvar(T), number(T), T=<100, T=Time, !.  % hack to avoid standard time transformation
process_time_term((after(T)-Var), Explain) :- var(Var), !,
    process_time_term(T, Time), 
    name_as_atom([any, time, after, Time], Explain).
process_time_term((after(T1)-before(T2)), Explain) :- !,
    process_time_term(T1, Time1), process_time_term(T2, Time2),
    name_as_atom([any, time, after, Time1, and, before, Time2], Explain).
    
process_types_or_names([], _, _, []) :- !.
process_types_or_names([Word|RestWords], Elements, Types, PrintExpression ) :- 
    atom(Word), concat_atom(WordList, '_', Word), !, 
    process_types_or_names(RestWords,  Elements, Types, RestPrintWords),
    append(WordList, RestPrintWords, PrintExpression).
process_types_or_names([Word|RestWords], Elements, Types, PrintExpression ) :- 
    var(Word), matches_name(Word, Elements, Types, Name), !, 
    process_types_or_names(RestWords,  Elements, Types, RestPrintWords),
    tokenize_atom(Name, NameWords), delete_underscore(NameWords, CNameWords),
    add_determiner(CNameWords, PrintName), append(['*'|PrintName], ['*'|RestPrintWords], PrintExpression).
process_types_or_names([Word|RestWords], Elements, Types, [PrintWord|RestPrintWords] ) :- 
    matches_type(Word, Elements, Types, date), 
    ((nonvar(Word), number(Word)) -> unparse_time(Word, PrintWord); PrintWord = Word), !, 
    process_types_or_names(RestWords,  Elements, Types, RestPrintWords). 
process_types_or_names([Word|RestWords], Elements, Types, [PrintWord|RestPrintWords] ) :- 
    matches_type(Word, Elements, Types, day), 
    ((nonvar(Word), number(Word)) -> unparse_time(Word, PrintWord); PrintWord = Word), !, 
    process_types_or_names(RestWords,  Elements, Types, RestPrintWords). 
process_types_or_names([Word|RestWords],  Elements, Types, Output) :-
    compound(Word), 
    get_answer_from_goal(Word, PrintWord), !, % cut the alternatives
    process_types_or_names(RestWords,  Elements, Types, RestPrintWords),
    append(PrintWord, RestPrintWords, Output). 
process_types_or_names([Word|RestWords],  Elements, Types, [Word|RestPrintWords] ) :-
    process_types_or_names(RestWords,  Elements, Types, RestPrintWords).

add_determiner([Word|RestWords], [Det, Word|RestWords]) :-
    name(Word,[First|_]), proper_det(First, Det).

delete_underscore([], []) :- !. 
delete_underscore(['_'|Rest], Final) :- delete_underscore(Rest, Final), !.  
delete_underscore([W|Rest], [W|Final]) :- delete_underscore(Rest, Final). 

proper_det(97, an) :- !.
proper_det(101, an) :- !.
proper_det(105, an) :- !.
proper_det(111, an) :- !.
proper_det(117, an) :- !.
proper_det(_, a). 

matches_name(Word, [Element|_], [Name-_|_], Name) :- Word == Element, !.
matches_name(Word, [_|RestElem], [_|RestTypes], Name) :-
    matches_name(Word, RestElem, RestTypes, Name). 

matches_type(Word, [Element|_], [_-Type|_], Type) :- Word == Element, !.
matches_type(Word, [_|RestElem], [_|RestTypes], Type) :-
    matches_type(Word, RestElem, RestTypes, Type). 

assert_facts(_, []) :- !. 
assert_facts(SwishModule, [F|R]) :- nonvar(F), % print_message(informational, "asserting: ~w"-[SwishModule:F]),
    assertz(SwishModule:F), assert_facts(SwishModule, R).

retract_facts(_, []) :- !. 
retract_facts(SwishModule, [F|R]) :- nonvar(F), % print_message(informational, "retracting: ~w"-[SwishModule:F]),
    retract(SwishModule:F), retract_facts(SwishModule, R). 

% translate_command/1
translate_command(SwishModule, English_String, GoalName, Goals, Scenario) :-
    tokenize(English_String, Tokens, [cased(true), spaces(true), numbers(false)]),
    unpack_tokens(Tokens, UTokens), 
    clean_comments(UTokens, CTokens),
    phrase(command_(GoalName, Scenario), CTokens),
    ( SwishModule:query(GoalName, Goals) -> true; (print_message(informational, "No goal named: ~w"-[GoalName]), fail) ), !. 

translate_command(_, English_String, GoalName, Goals, Scenario) :-
    tokenize(English_String, Tokens, [cased(true), spaces(true), numbers(false)]),
    unpack_tokens(Tokens, UTokens), 
    clean_comments(UTokens, CTokens), Scenario=noscenario, GoalName=nonamed, 
    (phrase(conditions(0, [], _, Goals), CTokens) ->  true  ;
        ( once(error_notice(error, Me,_, ContextTokens)), print_message(informational, "~w ~w"-[Me,ContextTokens]), CTokens=[], fail )
    ). 

command_(Goal, Scenario) --> 
    %order_, goal_(Goal), with_, scenario_name_(Scenario). 
    goal_(Goal), with_, scenario_name_(Scenario).
command_(Goal, noscenario) --> 
    goal_(Goal).

%order_ --> [answer], spaces(_).
%order_ --> [run], spaces(_).
%order_ --> [solve], spaces(_).
%order_ --> [resolve], spaces(_).

goal_(Goal) --> query_or_empty, extract_constant([with], GoalWords), spaces(_), 
    {name_as_atom(GoalWords, Goal)}. % goal by name

query_or_empty --> query_.
query_or_empty --> []. 

with_ --> [with], spaces(_).

scenario_name_(Scenario) -->  scenario_or_empty_, extract_constant([], ScenarioWords), spaces(_), 
{name_as_atom(ScenarioWords, Scenario)}. % Scenario by name

scenario_or_empty_ --> [scenario], spaces(_). 
scenario_or_empty_ --> spaces(_). 
 
% show/1
show(prolog) :-
    show(rules),
    show(queries),
    show(scenarios). 

show(rules) :- % trace, 
    pengine_self(SwishModule), 
    findall((Pred :- Body), 
        (dict(PredicateElements, _, _), Pred=..PredicateElements, clause(SwishModule:Pred, Body)), Predicates),
    forall(member(Clause, Predicates), portray_clause(Clause)).

show(queries) :- % trace, 
    pengine_self(SwishModule), 
    findall((query(A,B) :- true), 
        (clause(SwishModule:query(A,B), _)), Predicates),
    forall(member(Clause, Predicates), portray_clause(Clause)).

show(scenarios) :- % trace, 
    pengine_self(SwishModule), 
    findall((example(A,B) :- true), 
        (clause(SwishModule:example(A,B), _)), Predicates),
    forall(member(Clause, Predicates), portray_clause(Clause)).

show(templates) :-
    findall(EnglishAnswer, 
        ( dictionary([_|GoalElements], Types, WordsAnswer),
        process_types_or_names(WordsAnswer, GoalElements, Types, ProcessedWordsAnswers),
        name_as_atom(ProcessedWordsAnswers, EnglishAnswer)), Templates), 
    forall(member(T, Templates), print_message(informational, "~w"-[T])). 

show(types) :-
    %findall(EnglishAnswer, 
    %    ( dictionary([_|GoalElements], Types, _), 
    %      member((Name-Type), Types), 
    %    process_types_or_names([Type], GoalElements, Types, ProcessedWordsAnswers),
    %    name_as_atom(ProcessedWordsAnswers, EnglishAnswer)), Templates), 
    print_message(information, "Pre-defined Types:"-[]),
    setof(Tpy, pre_is_type(Tpy), PreSet), 
    forall(member(Tp, PreSet),print_message(informational, '~a'-[Tp])), 
    print_message(informational, "Types defined in the current document:"-[]), 
    setof(Ty, is_type(Ty), Set), 
    forall(member(T, Set), print_message(informational, '~a'-[T])).

%%% ------------------------------------------------ Swish Interface to logical english
%% based on logicalcontracts' lc_server.pl

:- multifile prolog_colour:term_colours/2.
prolog_colour:term_colours(en(_Text),lps_delimiter-[classify]). % let 'en' stand out with other taxlog keywords
prolog_colour:term_colours(en_decl(_Text),lps_delimiter-[classify]). % let 'en_decl' stand out with other taxlog keywords

user:(Command1 and Command2) :-
    call(Command1), call(Command2). 
user:(answer Query with Scenario):-
    answer(Query,with(Scenario)). 
user:answer( EnText) :- answer( EnText).
user:answer( EnText, Scenario) :- answer( EnText, Scenario).
user:answer( EnText, Scenario, Result) :- answer( EnText, Scenario, Result).
user:answer( EnText, Scenario, E, Result) :- answer( EnText, Scenario, E, Result).
user:explainedAnswer(Query,Unknowns,Explanation,Result) :- explainedAnswer(Query,Unknowns,Explanation,Result).

user:(show Something) :- 
    show(Something). 

user:is_it_illegal( EnText, Scenario) :- is_it_illegal( EnText, Scenario).

user:query(Name, Goal) :- query(Name, Goal).

user:holds(Fluent, Time) :- holds(Fluent, Time). 

user:has_as_head_before(List, Head, Rest) :- has_as_head_before(List, Head, Rest). 

user:le_taxlog_translate( en(Text), Terms) :- le_taxlog_translate( en(Text), Terms).

user:op_stop(StopWords) :- op_stop(StopWords). 

le_taxlog_translate( EnText, Terms) :- le_taxlog_translate( EnText, someFile, 1, Terms).

% Baseline is the line number of the start of Logical English text
le_taxlog_translate( en(Text), File, BaseLine, Terms) :-
	%findall(Decl, psyntax:lps_swish_clause(en_decl(Decl),_Body,_Vars), Decls),
    %combine_list_into_string(Decls, StringDecl),
	%string_concat(StringDecl, Text, Whole_Text),
    %once( text_to_logic(Text, Terms) ),
    %catch(text_to_logic(Text, Terms), Error, ( print_message(error, Error),  showErrors(File,BaseLine) ) ).
    text_to_logic(Text, Terms) -> true; showErrors(File,BaseLine). % cut didnt work.
        %write_taxlog_code(Translation, Terms)). 

combine_list_into_string(List, String) :-
    combine_list_into_string(List, "", String).

combine_list_into_string([], String, String).
combine_list_into_string([HS|RestS], Previous, OutS) :-
    string_concat(Previous, HS, NewS),
    combine_list_into_string(RestS, NewS, OutS).

user:showtaxlog :- showtaxlog.

showtaxlog:-
    % ?????????????????????????????????????????
	% psyntax:lps_swish_clause(en(Text),Body,_Vars),
	once(text_to_logic(_,Taxlog)),
    showErrors(someFile,0), 
	writeln(Taxlog),
	fail.
showtaxlog.

sandbox:safe_primitive(le_input:showtaxlog).
sandbox:safe_primitive(le_input:answer( _EnText)).
sandbox:safe_primitive(le_input:show( _Something)).
sandbox:safe_primitive(le_input:answer( _EnText, _Scenario)).
sandbox:safe_primitive(le_input:answer( _EnText, _Scenario, _Result)).
sandbox:safe_primitive(le_input:answer( _EnText, _Scenario, _Explanation, _Result)).
sandbox:safe_primitive(le_input:explainedAnswer(_,_,_,_)).
sandbox:safe_primitive(le_input:le_taxlog_translate( _EnText, _Terms)).<|MERGE_RESOLUTION|>--- conflicted
+++ resolved
@@ -83,11 +83,7 @@
 
 :- module(le_input, 
     [document/3, le_taxlog_translate/4, 
-<<<<<<< HEAD
-    %op(1000,xfx,user:and),  % to support querying
-=======
     op(1000,xfy,user:and),  % to support querying
->>>>>>> 92d90631
     op(800,fx,user:resolve), % to support querying
     op(800,fx,user:answer), % to support querying
     op(850,xfx,user:with), % to support querying
